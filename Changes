<<<<<<< HEAD
* Fixed creation of nodes within Boxes - previously they were added below the root of the script rather than inside the box.

* Fixed unstable scene hierarchy expansion (issue #120).
=======
* Fixed highlighting bugs whereby widgets inside a highlighted tab would incorrectly display an inherited highlight state. This could be seen when dragging a node into the node editor with either nested tabs or a nested VectorDataWidget.

* Fixed PathPlugValueWidget bug where it would attempt to change the value of a read only plug.

* Fixed PathWidget bug where it would still do autocompletion and popup menus even when non-editable.

* Added TabbedContainer.insert() method.

* Generalised the Metadata system to store arbitrary values rather than just descriptions.

* Fixed CompoundPlugValueWidget bug whereby it would error if a summary was provided on a non-collapsible UI.

* Added right-click context menus to enum and checkbox plug uis.

* Add Box plug-promotion feature (#142).
>>>>>>> b6cb9bf5

0.57.0
======

* Renamed ColorPlug child names to rgba rather than xyzw (issue #133).

* File->SaveAs... menu item now adds the file to the recent files list.

* Fixed unwanted vertical expansion of color plug widgets.

* Removed the unwanted visualisation of the "name" plug on shaders in the Node Graph.

* Added NodeGraph plugContextMenuSignal() and connectionContextMenuSignal() to allow customisable right click menus for plugs and connections (issue #122).

* RenderManShader annotations are now correctly reloaded when the shader itself is reloaded.

* RenderManShader UI produces more sensible errors when bad annotations are discovered.

* Fixed parameter ordering in RenderManShader UI (issue #136).

* Fixed bug which prevented numeric plug entry fields from showing the correct value when values outside the allowable range were entered.

0.56.0
======

* RenderManShader node now supports the use of annotations within the shader to define the node UI. Annotations follow the OSL specification for shader metadata.

* Added the GafferUI.Metadata class, which will be used to provide things such as node and plug descriptions for the generation of tooltips and reference documentation.

* Added a Prune node, for removing whole branches from a Scene (issue #70).

* The Menu class now supports the description field of menu items, displaying descriptions as tooltips.

* The Menu class now supports the passing of the menu to callables registered as subMenus.

* Added a "File/Open Recent" menu item (issue #118).

* Added the ability to reload RenderManShader nodes, updating them to reflect any changes to the shader on disk. This is done automatically on file load and can be performed manually at any time using the new button in the node editor.

0.55.0
======

* Fixed graphical glitches caused by icons overlapping the edge of the editors on the Gnome desktop.

* SceneProcedural now renders general VisibleRenderables too.

* Fixed SceneReader to read animation at the correct speed (issue #68).

* File->Quit and the window close icon now prompt the user to confirm before closing if there are unsaved changes (issue #19).

* Added support for shader parameters of type "shader" in the RenderManShader node - these are mapped to plugs which accept connections to other RenderManShaders, allowing the creation of networks of coshaders.

0.54.0
======

* Added base classes Executable and Despatcher and two derived Node classes: ExecutableNode and ExecutableOpHolder.

* Added an enabled/disabled plug to all SceneNodes. Nodes with no inputs output an empty scene when disabled, and SceneProcessors output the first input unchanged. The enabled/disabled state can be toggled using the node right click menu or the "d" hotkey in the Graph Editor.

* Added SceneNode::hash*() methods to match the GafferScene::compute*() methods. This was necessary for the enabled plug to be implemented, and also makes the implementation of derived classes more readable. Matching pairs of hash*() and compute*() methods should be reused as a pattern throughout Gaffer where appropriate in the future.

* Renamed SceneElementProcessor::process*() methods to SceneElementProcessor::computeProcessed*() and SceneElementProcessor::hash*() methods to SceneElementProcessor::hashProcessed*(). This was necessary to resolve conflicts with the name hash*() methods at the SceneNode level.

* Removed the ability to return distant descendants from the GraphComponent::getChild() function. Also modified GraphComponent method signatures to use InternedString where appropriate. This change alone gives a 10-15% speedup in evaluating a benchmark GafferScene network.

* Added GraphComponent::descendant() method to replace the lost functionality in GraphComponent::getChild().

* Fixed bug whereby ViewportGadget sent keyReleaseSignal() to the keyPressSignal() of child Gadgets.

* Added Style::renderLine() method.

* VectorDataWidget now supports InternedStringVectorData. This makes it possible to view InternedStringVectorData in the browser app.

* Fixed errors caused by trying to view a SceneReader with an empty filename.

* The currently active tab for each panel is now saved with each layout.

* Renamed GraphEditor to NodeGraph - the previous name was confusing to users. Renaming all the classes rather than just changing the label, because we want a fairly straightforward mapping from UI->API to help users make the transition into scripting.

* Multiple shortcuts may now be specified for each menu item by passing a comma separated list of shortcuts in the "shortCut" field of the menu item.

* EditMenu now uses both backspace and delete as shortcuts for the delete action.

* Double-clicking a node in the Node Graph now makes any Node Editor tabs editing that node visible by making them the current tab.

* The ` key (left of the 1 on the keyboard) may now be used to toggle in and out of fullscreen mode.

* Renamed SceneEditor to SceneHierarchy to be more explicit that it visualises the scene graph and doesn't really provide much in the way of editing.

* Renamed TimeEditor to a more user friendly Timeline.

* The File->SaveAs... menu item now ensures that the file saved always has a ".gfr" extension.

* Added Scene->Object->Modifiers->MeshType node for converting meshes between polygons and subdivs, and optionally adding normals when converting to polygons.

* The Scene Inspector now displays mesh interpolation.

* Fixed bugs which could prevent the UI updating appropriately when plug values were changed.

* Optimised redundant updates in the SceneHierarchy editor.

0.53.0
======

* Added the concept of a global format for disconnected nodes along with a format plug.

* Added the Constant node for GafferImage.

* Added the Select node for GafferImage.

* Fixed a bug which prevented Assignment nodes from being connected to Shaders outside the Box containing the Assignment.

* Improved formatting in NumericWidgets.

* Added NumericWidget.valueChangedSignal().

* Fixed bug where editing a numeric plug value using cursor up/down didn't immediately update.

* Added CompoundDataPlug::addMember() and CompoundDataPlug::addOptionalMember() overloads which take a ValuePlug instead of Data to provide the value for the member.

0.52.0
======

* The Gaffer clipboard now synchronizes with the global system clipboard, allowing nodes to be cut and pasted between external applications.

* Fixed a bug which meant that the Viewer didn't update if a view became dirty while it wasn't the currently active view.

0.51.0
======

* Switched Arnold import in ArnoldRender.py to a deferred import, to allow 3delight renders of scenes containing Arnold nodes

* Added a Grade node to GafferImage

* Added a Merge node to GafferImage

* Added option to disable highlight in GafferUI.Button

* Fixed exception caused by undefined subMenuDefinition in GafferUI.Menu

* Catching all exception types in ErrorDialogue

* Image nodes can now be disabled.

* Renamed ExpressionNode to simply Expression.

* Multithreaded the ImagePlug class.

* Fixed ParameterValueWidget.create() so that it always returns either None or an instance of ParameterValueWidget. Previously it was returning PlugValueWidget instances where no specific ParameterValueWidget registration had been made.

* Added PlugValueWidget setReadOnly/getReadOnly methods. These can be used to force a ui to be read only when the plug itself allows editing. Note that they can not be used to force editing when the plug itself is not editable.

* Fixed BoolPlugValueWidget so that it correctly disables the checkbox if the plug is not writable for any reason, or is setReadOnly( True ) has been called.

* PlugValueWidget.popupMenuSignal() now passes the PlugValueWidget itself to slots rather than the Plug as it did before. The plug can retrieved by calling plugValueWidget.getPlug().

* ParameterValueWidget.popupMenuSignal() now passes the ParameterValueWidget itself to slots rather than the ParameterHandler as it did before. The parameter handler can be retrieved using parameterValueWidget.parameterHandler().

* Added readOnly parameter to ParameterisedHolderNodeUI constructor.

* ParameterValueWidget now requires that the topLevelWidget passed to the constructor is always an instance of PlugValueWidget. This is made available via a new plugValueWidget() method.

* CompoundPlugValueWidget now requires that the result of _childPlugWidget either derives from PlugValueWidget or must have a plugValueWidget() method which returns a PlugValueWidget. This allows it to implement a new childPlugValueWidget() method which can be used to get access to the widget for a child plug. This is building towards a time when the NodeUI class provides a single method for retrieving the PlugValueWidget for a given plug.

* Added ValuePlug::settable() method.

* The VectorDataWidget now allows tooltips to be specified on a per-column basis using the columnToolTips argument to the constructor.

* The CompoundVectorParameterValueWidget now constructs tooltips for the columns using the descriptions for the child parameters.

* Added drag support to PathListingWidget and VectorDataWidget.

* ViewportGadget now forwards the keyPress and keyRelease signals to its child.

* GadgetWidget now allows the viewport to be changed using setViewportGadget(), and the previous viewportGadget() accessor has been renamed to getViewportGadget().

* ParameterisedHolder now calls the parameterChanged() methods of the classes held by ClassParameters and ClassVectorParameters when their parameters change, rather than calling the method on the top-level parameterised class.

* CompoundPlugs now accept input CompoundPlugs with more plugs than necessary, provided that the first N input child plugs match the N child plugs of the output. This allows Color3fPlugs to receive input directly from Color4fPlugs and arnold COLOR3 parameters to receive input from arnold COLOR4 outputs.

* ArnoldOptions node now allows the specification of texture, shader and procedural searchpaths.

* ArnoldRender node no longer specifies procedural location using a full path, allowing the procedural searchpath to be used if it has been set by an ArnoldOptions node.

* Fixed crash when evaluating a ContextProcessor containing an entry with an empty name.

* Added CompoundDataPlug::addOptionalMember(). This works as for addMember(), but adds an additional BoolPlug to allow the user to enable/disable that member. Both methods also take an additional parameter to specify the name of the plug used to represent the member.

* ArnoldOptions and ArnoldAttributes nodes now create their plugs with sensible names, and allow options and attributes to be enabled and disabled - by default they are all disabled.

* Added a File/Settings... menu option which opens a window for editing the plugs of the ScriptNode.

* Gaffer::CompoundDataPlug now handles Color4fData.

* Added a GafferScene::OpenGLAttributes node for controlling the drawing of objects in OpenGL.

* Gaffer::TypedObjectPlug::setValue() now references the value directly rather than taking a copy.

* Fixed bugs which prevented the ColorChooser working with colour types with an alpha channel.

* Added a procedural app for visualising Cortex procedurals.

* Plug::getInput() now returns a raw rather than reference counted pointer.

* Added RenderableGadget::selectionBound() method which returns the bounding box of all selected objects.

* Added View::framingBound() method which can be overridden by derived classes to control the framing behaviour when "F" is pressed.

* SceneView now frames the current selection when "F" is pressed.

* IndividualContainer::getChild() now returns raw pointers rather than smart pointers and uses a direct method of indexing.

* Gadget::getToolTip() now takes a line in gadget space, allowing the tooltip to be varied with the position of the mouse.

* RenderableGadget implements getToolTip() to display the name of the object under the mouse.

* PathMatcher is now editable after construction, with addPath() and removePath() methods. Because of this the copy constructor also now performs a full deep copy which can be expensive.

* Added PathMatcherData to make sharing PathMatchers easy, and to introduce the possibility of storing them in Plugs and Contexts. Copying is lazy-copy-on-write which can be used to avoid the expensive PathMatcher copy constructor where possible.

* Added Context::names() method.

* EditorWidget._updateFromContext() is now passed a set containing the names of items changed since the last call to _updateFromContext().

* Fixed bug which caused PathListingWidget.selectionChangedSignal() to fire far too frequently.

* Added a GraphLayout class, used in conjunction with the GraphGadget to perform automatic node connections and graph layout. This replaces ad-hoc code from NodeMenu.py. Still needs a decent fully automatic layout implementation for situations where the user doesn't build the graph manually.

* Added Plug::source() method.

* Added GraphGadget::nodeGadgetAt() method.

* GraphGadget now uses middle mouse drag for sending nodes to other widgets - left mouse drag is for moving nodes only. Shift drags can be used to add nodes to the current selection.

* TabbedContainer switches tabs automatically on drag enter, to allow drags to access targets that aren't current at the start of the drag.

* Expression node now supports calls to context.getFrame() and context.get() in addition to context["name"] dictionary style access. The get( name, defaultValue ) method is particularly useful when an expression may be executed in a context without the required entry.

* ScriptEditor no longer displays the result of execution if the result is None.

* Replaced RenderCamera node with more general StandardOptions node, which will define all the render globals type stuff that can be shared between renderers. Fixed bug in hash computation of GlobalsProcessor. Removed resolution from camera, putting it on the StandardOptions node instead.

* CompoundPlugValueWidget can now display a summary of the plug values in the collapsible header. Used this to provide useful summaries for all options and attributes nodes in GafferScene. Renamed in OpenGLAttribute plug for consistency with the others.

* Fixed SceneEditor bug which meant that items were only displayed if the first selected node contained them.

* Added TransformPlugValueWidget which provides a useful summary of the transform in the collapsible header.

* Added ScenePlug::fullAttributes() method which returns the full set of inherited attributes at a particular scene path.

0.36.0
------
* Improved bindings by removing macros and replacing them with proper wrapper classes.

* Added Window.childWindows() method.

* Added initial (and limited) support for Parameterised::parameterChanged() methods. Currently only modifying parameter values is supported in parameterChanged() - support for modifying user data and presets will be added in later revisions.

* The input and output connections for selected nodes are now drawn highlighted.

* Added BlockedConnection class in C++. This handles the blocking and unblocking of connections in an exception-safe manner.

* Added Node::plugFlagsChangedSignal().

* Added Plug::ReadOnly flag, to allow plugs to be locked against modification of the input or value.

* Added support for ["gaffer"]["readOnly"] bool parameter user data, mapping it to the Plug::ReadOnly flag. This user data may be modified in a ParameterModificationContext or in a Parameterised::parameterChanged() callback.

* StringPlugValueWidget and PathPlugValueWidget now correctly set their text entry field to read only when the plug is read only.

* PresetsOnlyParameterValueWidget now displays in a disabled state when a plug is not writable.

* Fixed C/C++ Object already deleted test messages caused by DeferredPathPreview.

* Fixed lifetime issues with ScriptWindows - they may now be constructed directly or acquire()d directly and their lifetime will be as expected (managed by the caller). ScriptWindow.connect() continues to operate as before - managing the lifetime of windows to correspond with the lifetime of scripts in the application.

* Fixed problems caused by serialising plug flags as All - they would then acquire new values when loaded in a future where there are new flags available.

* Added a SubTree node, for taking a branch of the tree and rerooting it back to /.

* Fixed bug in ConnectionGadget::bound() which meant that sometimes the graph would not be framed correctly when first displaying a GraphEditor.

* Fixed ColorChooserDialogue to actually use the colour passed to the constructor.

* Window.addChildWindow() now always causes the child window to remain on top of the parent. Previously, this was documented as the behaviour, but it only worked for child dialogues which subsequently went into a modal state. This is achieved by setting the QtCore.Qt.Tool window flag - this is much better than WindowStaysOnTopHint because it hides the child window when the application becomes inactive on the mac - otherwise the window would remain on top of the windows for the newly activated application.

* Fixed bug where colour chooser would remain after the parent swatch died, but be inoperative. It now remains but is still functional.

* Added GafferScene::PathMatcher class, which provides accelerated path matching for use in the PathFilter.

* PathFilter now supports * as a wildcard to match any portion of a name.

* PathFilter now supports ... as a path entry, to match any number of entries.

* Added a ParameterPath class for navigating Parameter hierarchies.

* Fixed bug which prevented CompoundVectorParameters from being saved in presets.

0.35.7
------

* Fixed bug which caused Windows to be hidden when being added as the child of another Window.

* Window.setVisible( True ) now ensures that the Window is unminimized and raised where necessary.

* Added NodeEditor.acquire() method, to allow other UI elements to request that a Node editor be shown in some way for a specific node.

* Double clicking a node in the graph now shows a floating Node Editor for that node.

* Added MultiLineTextWidget.dropTextSignal(), making it easy to implement drag and drop for different datatypes. This simplifies the ScriptEditor implementation somewhat.

* Added an improved ui for editing expressions. Context menu on plugs allows for creation and editing of expressions, and the expression editor accepts drag and drop of plugs.

* Random node no longer errors when context items are missing - this prevents the UI from erroring when scene:path etc is not available.

* NumericSlider now allows specification of hardMin and hardMax values to control what happens when the slider is dragged outside of the widget area.

* Slider now draws the position differently to indicate when the position is outside of the widget area.

* Fixed ColorChooser bugs caused by dragging sliders outside of sensible ranges - the ranges are now enforced.

* Added GafferUI.DisplayTransform class for managing colour transformations from linear to display space. Updated ColorSwatch and ColorChooser classes to use this, and added ocio.py config file to set up the transform using PyOpenColorIO.

* Added GafferUI.ExecuteUI module with functionality for executing nodes, repeating previous executions etc. This provides a new execute menu in the main menu, and a right click menu item in the graph editor.

* Fixed bug which meant that dynamic CompoundNumericPlugs would fail to restore their connections upon script load.

* Arnold shaders may now be connected together to form networks, and they may have non-shader inputs (such as the Random node) which can be evaluated on a per-object basis to provide additional variation.

* Fixed error caused by browser preview tab.

0.35.6
------

* Fixed problem where VectorDataWidget would grow to claim size it couldn't use.

* VectorDataWidget now scrolls to show the new rows when rows have been added.

* RenderableGadget now implements click and drag signal handlers to manage a set of selected objects.

* Fixed bug where MultiLineTextWidget would emit textChangedSignal whenever setText was called, regardless of whether or not it made any changes.

* Added insertText, setCursorPosition, getCursorPosition, cursorPositionAt, setFocussed and getFocussed methods to MultiLineTextWidget.

* ScriptEditor now accepts drops for scene objects, plugs, and nodes, which can be dragged from the Viewer and the GraphEditor.

* Added Widget.parentChangedSignal(), which does what you'd expect from the name.

* Improved default sizing for OpDialogue.

* Fixed CompoundParameter UIs to respect the ["UI"]["collapsed"] user data entry.

* CompoundPlugValueWidget now has a collapsed constructor argument to replace the previous collapsible argument. This takes None, True or False as values, allowing the ui to be created as non-collapsible, collapsed or expanded.

* Disallowing null values in plugs. This fixes bugs in the computation of hashes (all null values hashed the same, regardless of type, or what the actual default value was), and also simplifies coding (no more need for tests against null before using an Object).

* Fixed bug where setting SplinePlug to a value with less points than before raised an Exception.

* Fixed bug where SplinePlug::setToDefault did not work as expected.

* Added ValuePlug::setCacheMemoryLimit() and ValuePlug::getCacheMemoryLimit(), to allow management of cache memory usage. Added startup/gui/cache.py to expose this to the user via the preferences.

* Fixed bug which prevented user preferences from loading.

* Improved drawing of very thin/small selection boxes - they had a tendency to disappear before.

* Added Widget setHighlighted() and getHighlighted() methods, implementing highlight-on-hover for buttons and sliders.

* Implemented drop of items into VectorDataWidget. This allows objects from the viewer to be dragged and dropped into a filter to perform assignments.

* PlugValueWidget.popupMenuSignal now passes the PlugValueWidget to slots instead of the Plug.

* Fixed bug where ColorPlugValueWidget would attempt to show colour pickers for non-editable plugs, resulting in errors.

* NodeUI now also shows output plugs. They can be removed as necessary by registering None with PlugValueWidget.registerCreator().

* ModelCacheSource now uses the new ModelCache class provided by Cortex.

* Added a Random node, for producing random floats and colours based on a seed and a context item.

* Fixed bug where plug popup menus tried to edit plugs which were not editable.

* Fixed bug where the effects of TextWidget.setEditable() did not update the appearance of the widget.

* Fixed bug which caused ExpressionNode to crash when the expression was changed while the output plug was being viewed by the UI.

* Fixed bug which caused errors when connecting compatible children of CompoundPlugs together, if the CompoundPlugs were not themselves compatible enough for a complete connection between all child plugs to be made.

* Fixed bug which prevents ExpressionNode from accepting a Plug with direction()==In as an input to the expression.

* Fixed bug whereby GadgetWidget was passing buttonDoubleClick signals to buttonPress signals on the held gadget.

* Added GraphEditor.nodeDoubleClickSignal().

0.35.5
------

* Fixed graphical glitches caused by incorrectly applying visibility to children of TabbedContainer - this affected the preview section of the browser app particularly badly.

* Added a reportErrors parameter to the OpMatcher constructor - this defaults to True (same behaviour as before) but can be set to False to silence error reporting while loading ops. Note that the OpMatcher used by the BrowserEditor may be customised by implementing the Mode._createOpMatcher() method - this would be the place to pass reportErrors=True.

0.35.4
------

* Added a GafferBindings::NodeClass class, which simplifies the binding of Node derived classes. It is now a one liner to bind a typical extension node.

* The op app now has an arguments parameter which can be used to specify the parameter values for the op.

* The op app now has a gui parameter. When this is true a gui is presented, when it is false the op is executed directly on the command line.

* Added the GafferScene and GafferSceneUI modules. These will allow the generation and editing of scene graphs.

* Fixed RunTimeTyped registration of Gaffer::CompoundPlug.

* Fixed behaviour when a Widget doesn't have a tooltip - it now correctly looks for tooltips on parent Widgets until one is found.

* Added a GafferUI.NumericSlider widget.

* The Viewer now correctly updates when the context has changed. The EditorWidget no longer calls _updateFromContext() at awkward times.

* Added a simple TimeEditor for manipulating the current frame.

* Fixed GIL problems caused by passing multithreaded python procedurals to RenderableGadget.

* Fixed GIL problems when emitting signals with python slots from a thread which does not currently hold the GIL.

* Added an ExpressionNode class.

* PlugValueWidgets now have setContext and getContext methods, and update correctly when the context changes if a plug has input connections.

* Added a Gaffer.TransformPlug class, for specifying transformations.

* Removed NodeUI.createPlugValueWidget() registeredWidgets only parameter.

* Added PathListingWidget setPathExpanded, getPathExpanded, setExpandedPaths, getExpandedPaths and expansionChangedSignal methods.

* Added the GafferImage and GafferImageUI modules, for tile based image processing.

* Removed deprecated StandardNodeGadget::acceptsNodule() method, and associated StandardNodeGadget( node, deferNoduleCreation ) constructor. Nodule creation should now be controlled entirely by the Nodule factory mechanism.

* The Application base class now automatically creates an ApplicationRoot and makes it available via the root() method. Derived classes should use this rather than create their own. The Application base class now also makes sure that all startup files have been executed before the application is run, so derived classes may not now call _executeStartupFiles themselves (it is now protected). Additionally the doRun() method has
been renamed to _run, to be more in keeping with general python philosophy.

* The WeakMethod class now throws a more useful exception when called on expired instances.

* Fixed bug whereby menus were never destroyed due to a circular reference. This masked other bugs whereby some uis weren't maintaining a reference to their menus to keep them alive - it's now essential that this is done.

* Fixed bug which prevented dynamic output CompoundNumericPlugs serialising correctly.

* Fixed problems caused by PlugValueWidget.__init__ calling _updateFromPlug() at a point when the derived class is not fully constructed. PlugValueWidget.__init__ no longer calls _updateFromPlug(), so derived classes should now call it at the end of their __init__ method.

* ColorPlugValueWidget now has numeric fields for editing the colour, in addition to the
swatch.

* ContainerGadget can now add padding around the children, accessed using the new setPadding() and getPadding() methods.

* StandardNodeGadget can now be used in a vertical orientation as well as a horizontal one. This will be useful for making graphs which better suit a horizontal flow (shaders for example).

* Fixed IECore::RunTimeTyped registration for CompoundNumericPlug types.

* Added GafferArnold module.

* Added Label.linkActivatedSignal(), for reacting to HTML links in label text.

* Fixed flickering caused by MenuBars appearing briefly on screen before being parented.

* Added MultiLineTextWidget setWrapMode, getWrapMode, appendHTML, linkAt and linkActivatedSignal methods.

* Added a PopupWindow class.

* Fixed the Slider button press handler to swallow the events it uses.

* Added Window setPosition() and getPosition() methods.

* Moved NodeUI.registerPlugValueWidget() functionality into PlugValueWidget.registerCreator().

* Removed NodeUI._build() method. Derived classes should instead pass a topLevelWidget to the constructor if they wish to be in control of the ui construction.

* GafferUI.EventLoop now disables any idle callbacks which error during execution.

* Added Node::acceptsInput virtual method, to allow nodes to reject connections.

* Added a Widget.bound() method.

* Added GadgetWidget.positionToGadgetSpace() method, for converting Widget-relative positions into Gadget-relative lines.

* Added a GraphEditor.graphGadgetWidget() method.

* Nodes created via the NodeMenu are now automatically connected to the selected nodes, and positioned based on those connections.

* Parameter help for CompoundParameters (and derived classes) is now available as a tooltip on the label of the Collapsible ui.

* The op application now has an arguments parameter, which can be used to specify the initial values for the parameters of the op (backported from trunk).

* The python application now has an arguments parameter, which can be used to specify an arbitrary list of strings to be provided to the python script in a variable called argv.

* VectorDataWidget now allows a minimum number of visible rows to be passed in the constructor. Previously a similar behaviour was implemented internally with the minimum hardcoded to 1 - the new default is now 8. This improves the layout of CompoundVectorDataParameters.

* Added workaround for Qt problems which caused VectorDataWidget to sometimes be clipped on the right hand edge.

0.35.3
------

* Fixed LayoutMenu delete function

0.35.2
------

* Added a minimum size of the OpDialogue

0.35.1
------

* Removed ParameterValueWidget._addPopupMenu and _popupMenuDefinition, replacing them with PlugValueWidget._addPopupMenu and _popupMenuDefinition. This makes the parameter preset menus automatically available on all parameter uis, and provides for easy extension in the future (menus for manipulating plug inputs, expressions, locking etc). Note that if you previously had a custom ParameterValueWidget class with a _popupMenuDefinition() override, then it will no longer work - use ParameterValueWidget.popupMenuSignal() instead.

* Removed ToolParameterValueWidget, replacing it with ToolPlugValueWidget which has identical functionality (but applicable to Plugs too).

* Fixed bug which caused the filename column to become too wide when switching to Op browsing mode in the browser and then back to files.

0.35.0
------

* Sequence Path displays file sequences with a single frame

* Reverted changes made in Widget class about "apply visiblity"

* OpDialogue now supports op.userData()["UI"]["buttonLabel"], for specifying a custom label for the OK button.

* Removed requirement of the boost build having a patched python library capable of participating in garbage collection.

* Fixed bug in Collapsible when calling setChild() with a widget currently parented elsewhere.

* Fixed various GafferUI.Container bugs which prevented successful transfer of Widgets between containers.

* Added workarounds for unwanted Qt behaviours - parentless Widgets becoming top-level windows, and widgets being hidden when reparented.

* Added setClassLoader and getClassLoader methods to the op application. These may be used by configuration files to customise the loading of ops (the application is available as an "application" variable to the startup scripts).

* Calling BrowserEditor.registerMode() with the label of an existing mode now overrides the previous registration, rather than adding a second with an identical name.

* The standard BrowserEditor modes are now accessible publicly as BrowserEditor.FileSystemMode, BrowserEditor.FileSequenceMode and BrowserEditor.OpMode.

* The browser OpMode now takes an additional classLoader argument to the constructor, allowing the use of custom class loaders.

* The ParameterValueWidget.registerType() method now accepts an optional uiTypeHint argument, which allows the registration of custom uis, which parameters can request using the standard ["UI"]["typeHint"] userData entry.

* Added ValueType class members to TypedObjectPlug bindings, so that appropriate values
can be constructed easily.

* GraphComponent.children() python method now accepts a typeId to filter the result.

* Fixed bug which meant that colour swatches for plugs had the wrong colour when first shown.

* Simplified EditorWidget implementations by removing setScriptNode() method - now the scriptNode is always provided at construction and cannot be subsequently changed. Renamed ScriptWindow.getScript() to ScriptWindow.scriptNode() and EditorWidget.getScriptNode() to EditorWidget.scriptNode() for consistency. 

* Menus now support a "shortCut" entry in the MenuItemDefinition to provide keyboard shortcuts. The standard application, file and edit menus now provide the expected shortcuts, and are greyed out appropriately when they cannot be used for whatever reason.

* Added ScriptNode undoAvailable() and redoAvailable() methods.

* CompoundNodule now supports a vertical orientation, specified using a new argument to the constructor.

* GafferUI.LinearContainer now supports decreasing as well as increasing child ordering, controlled with the setDirection() and getDirection() methods.

* Fixed ordering of nodules in vertically oriented NodeGadgets.

* PathPlugValueWidget doesn't update the plug value as you type any more - this was causing constant computation with invalid values. The value is now only set when editing finishes.

* Fixed problems with PathChooserWidget which meant the wrong file/directory was displayed on opening (truncated by one).

* ParameterValueWidget popup menus may now be customised by external code, using the ParameterValueWidget.popupMenuSignal().

* The Path class now implements a much more readable __repr__.

* The DictPath class now accepts an additional "dictTypes" argument to the constructor, which can be used to define what types it considers to be branches in the path (all other types are considered leaves).

* The OpMatcher.defaultInstance() function now takes an optional classLoader argument, which is used to create the shareable OpMatcher.

* The BrowserEditor.Mode class now has a _createOpMatcher() method which may be overridden by derived classes. Typically this would be overridden to use a custom ClassLoader for the ops.

* Moved Label.VerticalAlignment and Label.HorizontalAlignment enums to GafferUI namespace - to allow their use in other parts of the API. They are temporarily available under their old names for backwards compatibility.

* GridContainer.addChild() now accepts an alignment parameter to control alignment of the child within its cells.

* Path setFromString, append and truncateUntilValid methods now return self, to allow easy chaining and use in list comprehensions.

* Fixed problem which could cause MultiLineTextWidget to raise an Exception when losing focus as part of a ui being destroyed.

* Fixed SelectionMenu so that standard python strings (and not QStrings) are returned from the getCurrentItem() and getItem() methods.

* Added support for loading and saving presets for ops and other Parameterised classes.

* The OpPathPreview is now more flexible in what it considers to be a ClassLoader for ops, to provide better support for custom ClassLoaders.

* The PathListing widget now allows multiple levels of hierarchy to be expanded, by holding either Shift (all levels) or Control (one level) while expanding a level. In addition, expansionChangedSignal() is not emitted only once for batched changes, such as those caused by setExpandedPaths() and the new recursive expansion/collapsing.

* Layouts now remember their correct splitting ratios when they're saved. Added a useful layout for use with scenes.

* The ExpressionNode now supports string as well as numeric output types.

* The execute app now operates over frame ranges defined using the -frames command line argument.

* When not in gui mode, the Render node waits for the render subprocess to complete before returning from execute().

* StringPlug inputs now automatically substitute $name, ${name} and ### tokens using values from the current context when their value is accessed during a computation. This behaviour can be controlled using the new PerformsSubstitutions plug flag.

* Node computations are now cached in memory and reused when possible. Hashes representing computations are available using the ValuePlug::hash() method, and Node implementations must now implement the new Node::hash() method to assist in computing hashes.

* Added GraphComponent::getChild( childIndex ) method, providing constant-time access to children by index. This improved the implementation of SplinePlug, ChildSet and the GraphComponent __getitem__ method in Python.

* The op application now supports the loading of presets at launch, using the new "-preset presetName" command line option.

* Added a simple ConfirmationDialogue class.

* Presets are now stored in subdirectories based on class name, to avoid clashes between presets for different classes.

* Added a small UI for deleting presets.

* Resolved browser errors caused by broken symlinks. FileSystemPath now returns True for isValid() if a path is a broken symlink (it seems unreasonable for children() to return invalid paths) and falls back to os.lstat() to generate path info if os.stat() fails due to a broken link.

* Fixed problem where SequencePath would error in info() when given an invalid base path. Now it returns None as expected.

0.34.0
------

* Added support for ClassVectorParameters.

* Added a -help flag to the gaffer command line.

* Fixed parameter menu bug introduced in version 0.33.2.

* Added support for TimeCodeParameters.

* Menu.popup() method now takes an optional grabFocus parameter - if this is False and a key is pressed then the menu will close and pass the key to the previous focus widget.

* PathWidget's helpful popup menus are now more helpful because they don't steal keypresses from the PathWidget itself.

* TextWidget now supports having a fixed width defined in characters using the setCharacterWidth() and getCharacterWidth() methods.

* NumericPlugValueWidget now sets maximum field width for integer plugs where max values has been set - this slightly improves the ui for the TimeCodeParameterValueWidget.

0.33.2
------

* Fixed the delete order of ListContainer that was causing popup windows

* Fixed circular reference in menu that was causing popup windows

0.33.1
------
* Fixed bug in Menu

0.33.0
------
* Added a MenuButton class to GafferUI.

* The GafferUI.Spacer class now specifies a maximumSize in addition to the previous minimumSize.

* Added support for ClassParameters.

* Improved formatting of Parameter tooltips, and worked around Qt crash caused by having "\n\n" in the tooltip text.

* Fixed bug which meant that Labels were always aligned to the right and centre. Note that this changes the behaviour of default constructed Labels, which have always specified left alignment, but have been ignored till now.

* ListContainer now supports slices when setting children. For instance container[2:4] = [ list, of, children ]. ListContainer also now implements the index() method in the same way a list would, and allows access to the expand attribute of children using the new setExpand() and getExpand() methods.

* Improved WeakMethod behaviour when called after the instance has expired. Now a descriptive ReferenceError exception is thrown rather than the previous cryptic exception. Also added instance() and method() member functions to return the underlying member data.

* GafferUI.Menu now allows WeakMethods to be used for the command field of a menu item.

* Improved file selector for PathVectorParameters, and added custom file selector for FileSequenceVectorParameters.

* Fixed problem where the automatic Widget parenting mechanism was attempting to parent Menus unnecessarily.

0.32.1
------

* Added workaround for problems where string values were not always committed into parameters before the Execute button of the OpDialogue was clicked.

0.32.0
------

* Added GafferUI.NotificationMessageHandler, for displaying IECore messages in a little window.

* Added a ParameterHandler and ParameterValueWidget for DateTimeParameters.

* VectorDataWidget size behaviour now works much better for large amounts of data. It is now possible to use the browser's FileIndexedIO preview tab to view large amounts of data
from .cob and .fio files.

* Fixed bug in VectorDataWidget, whereby the vertical header would disappear when rows were deleted.

* Multiple fields may now be edited simultaneously in the VectorDataWidget, by selecting several fields before editing one of the selected fields. Changes are automatically copied to the rest of the selection. Columns may be selected by clicking on the horizontal header
and rows by clicking on the vertical header.

* The enter and return keys can now be used to edit the checkbox fields of a VectorDataWidget.

* The MultiLineTextWidget now has setEditable, getEditable, textChangedSignal, editingFinishedSignal and activatedSignal methods equivalent to the existing methods on TextWidget.

* Added a MultiLineStringPlugValueWidget class.

* StringParameterValueWidget now supports the ["UI"]["multiLine"] user data item.

* The browser app now has an "initialPath" parameter to allows the browsing location to be set from the command line.

* Added Gaffer.AttributeCachePath and GafferUI.AttributeCachePathPreview classes, to allow browsing of attribute caches.

* Browsing for paths from a PathPlugValueWidget where the path is presumed empty now starts from the current working directory.

0.31.0
------

* Fixed getText method of Label widget.

* TextInputDialogue now has all text in the textfield selected by default.

* Fixed "RuntimeError: underlying C/C++ object has been deleted" error triggered by removing a panel from a ScriptWindow.

* Fixed bug which meant that removing a panel would only keep a single subpanel of the panel that remained.

* Fixed bug which meant that sometimes the remaining layout buttons would cease to work after removing a panel from the CompoundEditor.

* PathListingWidget now has a displayModeChangedSignal() method.

* Added PathChooserWidget setPath() and getPath() methods.

* Added customisable modes to the BrowserEditor. Current modes allow the browsing of either files or ops.

* Added Gaffer.SequencePath class and used it to implement a file sequence browsing mode for the BrowserEditor and a FileSequenceParameterValueWidget.

* Added PathListingWidget setColumns() and getColumns() methods.

* Added a Gaffer.OpMatcher class, to provide lists of ops which are suitable for application to particular objects.

* Added a contextMenuSignal() to the Widget class.

* Added a right click menu to the BrowserEditor, allowing suitable ops to be applied to
files and file sequences.

0.30.0
------
* Fixed problem trying to call QLineEdit.setPlaceholderText within Nuke.

* Gaffer.BlockedConnection now supports reentrancy, with the connection only becoming unblocked when the outermost block has been exited.

* Fixed bug which prevented selection using the up/down cursor keys from working in the PathChooserWidget.

* ImageGadgets now have a linear to srgb conversion applied when they are drawn. This means they now match the Image widget behaviour.

* PathChooserWidget and PathChooserDialogue now accept a new allowMultipleSelection argument to the constructor. Use the new PathChooserDialogue.waitForPaths() method to wait for paths selected in this way.

* VectorDataWidget has a new protected _createRows() method which may be overridden by derived classes to customise the addition of new rows. The PathVectorDataWidget implements this by displaying a dialogue where the user may select multiple paths to be added. This improves the parameter ui for PathVectorParameters.

0.29.0
------

* The Gaffer.BlockedConnection constructor now accepts a list of connections to block, as an alternative to just a single connection.

* Added a Gaffer.LeafPathFilter class, which filters out leaf Paths.

* Fixed problem with Dialogue.waitForButton() which meant that the keyboard focus would be in the wrong place if a parent window was provided.

* PathListingWidget now supports user resizing of the columns. The existing automatic resizing behaviour remains, but any changes made by the user are remembered and applied as offsets to future automatic resize events.

* PathListingWidget.Column.lessThanFunction has been replaced with PathListingWidget.Column.sortFunction. The former was a function to compare two items, whereas the latter now simply returns the data in a form that should be passed to a standard less than comparison.

* Added PathListingWidget.selectionChangedSignal().

* Added PathListingWidget.scrollToPath() method.

* PathListingWidget now supports a tree view mode in addition to the existing list mode. This is exposed in the PathChooserWidget and PathChooserDialogue via a button to toggle between the modes.

* Deprecated PathListingWidget.selectedPaths() and introduced a pair of getSelectedPaths()/setSelectedPaths() methods.

* Added the ability to remove children from the TabbedContainer using del[start:end] notation.

* Added GafferUI.EventLoop.executeOnUIThread().

* Added Gaffer.DictPath, to allow browsing of dictionaries, IECore.CompoundData and IECore.CompoundObjects using the GafferUI Path components.

* Added GafferUI.BusyWidget, for saying "i might be some time but i don't really know how long so just twiddle your thumbs please".

* Fixed bug in GafferUI.Frame.removeChild.

* PathListingWidget now copes if a field in the Path.info() is missing.

* Added a Gaffer.IndexedIOPath class, to allow browsing inside Cortex files using the GafferUI Path components.

* GafferUI.EventLoop in Houdini mode now pumps 5 times rather than once per hou.ui.eventLoop idle. This makes typing in text fields interactive.

* GafferUI.TabbedContainer now has setTabsVisible() and getTabsVisible() methods.

* Added a frame() method to GafferUI.GadgetWidget, to frame a particular bounding box in the viewport, and fixed a bug whereby setGadget() didn't request a redraw.

* Added setPath and getPath methods to PathListingWidget, and PathWidget.

* Added setPathCollapsed and getPathCollapsed to PathListingWidget to allow programmatic control of the tree view.

* Added Gaffer.ClassLoaderPath class to allow browsing of ops and suchlike.

* GafferUI.SplitContainer.setSizes() can now be called before the SplitContainer has become visible.

* Added GafferUI.ErrorDialogue.ExceptionHandler class to simplify error handling.

* Added classes for previewing paths. General file information, headers, images, meshes, ops, and indexed io files and contents may all be previewed.

* Added a BrowserEditor class for embedding a file browser into a Gaffer layout.

* Added a browser app to browse the filesystem and display previews.

* Renamed ScriptNode::application() method to ScriptNode::applicationRoot() and changed return type to a raw pointer in keeping with the rest of Gaffer. Added python binding.

* Added ApplicationRoot::preferencesLocation() method to return an appropriate directory into which settings can be saved.

* Added Widget.visibilityChangedSignal().

* Fixed crash in python bindings for TypedObjectPlug::defaultValue, for the case of the default value being null.

* TypedObjectPlug bindings now support the serialisation of the value and default value, provided that the bindings for the types they hold implement __repr__ appropriately.

* Fixed bug in GafferBindings::Serialiser which meant that serialisers were called twice unecessarily.

0.28.1
------

* Changed the default resize mode of OpDialogue/ErrorDialogue to be manual

* Removed assert warning

* Fixed juddering resize events when opening the OpDialogue, by optimising out unecessary calls in Widget.setVisible().

0.28.0
------
* Added an InfoPathFilter, which allows filtering with an arbitrary match function applied to an arbitrary field of Path.info(). Used this to implement a filter text box for path choosers.

* PathParameterWidget now applies path filters, and has an _filter() method which can be overridden in derived classes to define the filter.

* GridContainer now supports the automatic parenting mechanism

* Window now support the addition of child windows using the automatic parenting mechanism.

* Keyword arguments can now be passed to the ContainerWidget.addChild() call generated by the automatic parenting mechanism. To properly support this, all Widget subclasses must take a **kw constructor argument, and pass it to their parent class constructor. An example use follows :

	with GafferUI.GridContainer() :
		# index is automatically passed to GridContainer.addChild() to specify the position of the button
		GafferUI.Button( "myButton", index = ( 0, 2 ) )

	with GafferUI.ListContainer() :
		# expand is automatically passed to ListContainer.addChild()
		GafferUI.Spacer( IECore.V2i( 10 ), expand=True )

* Added the ability to easily profile any gaffer application using the cPython profiling module, by specifying the -profileFileName command line flag. Use the pstats module to examine the resulting file.

* Optimised the Widget event filter.

* Fixed circular reference in GafferUI.CompoundParameterValueWidget which could cause "Underlying C/C++ object has been deleted" errors.

* The displayFunction in GafferUI.PathListingWidget.Columns may now return a GafferUI.Image or (as an optimisation) a QtGui.QIcon.

* Added GafferUI.PathListingWidget.defaultFileSystemIconColumn, which can be added to the list of columns passed to GafferUI.PathListingWidget to obtain an icon view.

* Optimised Widget implementation so that the event filter is only applied when it is absolutely needed - either when a connection to one of the signals has been made or when getToolTip has been overridden. Investigations with the standard gaffer ui revealed that only about one third of widgets meet these criteria.

* Optimised Widget implementation by lazily constructing signals when they are first accessed. This improves construction times but also reduces the memory footprint of a freshly constructed Widget by 40%.

* Added Gaffer.lazyImport function, which imports modules in such a way that they aren't actually loaded until first accessed.

* Optimised startup of gaffer applications which don't use any GL functionality, by using the new Gaffer.lazyImport functionality for PyOpenGL, IECoreGL and QtOpenGL.

* Added buttonDoubleClickSignal() to GafferUI.Widget and GafferUI.Gadget.

* Added setSelection() and getSelection() methods to GafferUI.TextWidget, along with a selectionChangedSignal() method. An additional selectingFinishedSignal() uses heuristics to determine when the user has finished making a selection. This is useful in Widgets which wish to provide easy methods of acting on the selection.

* The Menu.popup() method now takes optional position and forcePosition arguments.

* Improved PathWidget popup listing behaviour.

* GafferUI.ScrolledContainer now always asks for enough size to completely show its contents, regardless of the scroll mode in use.

* Deprecated GafferUI.Window setResizeable() and getResizeable() methods in favour of new setSizeMode() and getSizeMode() methods. These provide three modes - Manual (the same as the previous resizeable), Fixed (the same as the previous non-resizeable) and Automatic, whereby the window always tries to fit its child. Added a resizeToFitChild() method for cases where sizeMode is not Automatic and you know the child has been resized.

* The OpDialogue now resizes automatically to fit the parameters initially, and adjust as parameter sections are shown and hidden.

* The Widget class now has a keyReleaseSignal, and the GadgetWidget propagates events on this signal to the existing Gadget::keyReleaseSignal.

* Added support for "label" attributes in menu definitions to GafferUI.Menu. This is really just a workaround for the fact that IECore.MenuDefinition uses / characters to delineate between menu entries, and sometimes we want a / in the entry name itself.

* The VectorDataWidget now sizes itself to fit its contents.

0.27.0
------

* Keeping the same font dpi no matter where gaffer is running.

* Fixed bug which caused NameError to be thrown when loading a script containing an OpHolder.

* NodeUI widgets can now be customised on a per-plug basis using the NodeUI.registerPlugValueWidget call.

* Fixed bug which could cause crashes if a plug managed by VectorTypedParameterHandler had a null value.

* Fixed bug which caused additional parameters1, parameters2 etc plugs to be created on the ReadNode. Added an additional test to check that the ReadNode works following serialisation.

* Implemented keys(), values(), items() and __getitem__( long ) for GraphComponent bindings.

* Added a simple Write node.

* Added an execute application which can be used to execute Write nodes, or any other node with an execute() method.

* The Gaffer headers are now installed in the include directory in the Gaffer distribution.

* The Cortex procedural stubs are now installed as part of the Gaffer distribution.

* GafferUI.TabbedContainer now has an index() method for retrieving the index of a given child, and a currentChangedSignal() method for signalling when the current tab has been changed.

* GafferUI.NodeSetEditor now has a nodeSetChangedSignal() method, to notify listeners when the node set the editor is using has changed.

* GafferUI.CompoundEditor now houses a couple of useful buttons alongside the tabs in the layout. One brings up the menu to edit the layout, and the other locks the currently viewed nodes for the current editor.

* Added Serialisable flag to Gaffer.Plug, to control whether or not plugs and their values are serialised.

* The gui app now has a fullScreen command line flag.

* NodeEditor now displays the node type.

* The Plug base class may now be serialised.

* Fixed bug which meant that plug flags were not correctly serialised.

* Fixed bug in the automatic Widget parenting mechanism, which meant Widgets could be parented inappropriately when being created from the constructor of another Widget.

* The Path.addFilter() and Path.removeFilter() methods have been deprecated and replaced with Path.setFilter() and Path.getFilter() methods. Use the new CompoundFilter class if you wish to use more than one filter.

* The Path and FileSystemPath constructors now accept an optional filter argument.

* The PathFilter class now has setEnabled() and getEnabled() methods to turn the filter on and off. Derived classes should now implement the _filter() method rather than the filter() method.

* The PathFilter class now has a changedSignal(), which issues notifications when the filter is changed in some way. The Path class uses this to correctly trigger its own pathChangedSignal()

* The PathFilter classes now accept a dictionary userData argument to the constructor, which can be used for storing arbitrary data with the filter.

* The CheckBox class now has setText() and getText() accessors.

* Added PathFilterWidget class to allow uis to be built for the filters on paths. Added filter ui to PathChooserWidget, along with a button to refresh the listing. 

* The Path class now adds "name" and "fullName" entries to the info() dictionary.

* The Menu class now accepts booleans as well as callables for the checkBox MenuItemDefinition entry.

0.26.0
------

* Gaffer.Application._executeStartupFiles() now takes an optional contextDict to allow variables to be passed to the startup scripts.

* GafferBindings.Serialiser now has a public constructor and can be used directly. It still needs some refactoring.

* Gaffer.ApplicationRoot now has a preferences() method which returns a node used to represent preferences. It also has a savePreferences() method to save the user preferences into a startup script. The GafferUI.ApplicationMenu
provides access to this via a menu item.

* Default stylesheet now does a better job of aligning the corner widget for the TabbedContainer.

0.25.0
------

* Changed in NumericPlugValueWidget the methods __keypress and __textChanged to be protected

* Added alternate color as new entry in widget style sheet

* The GafferUI.Image class now uses a more sensible cache size to eliminate thrashing when loading images from disk. The cache size defaults to 100 MB but can be specified directly using the GAFFERUI_IMAGECACHE_MEMORY environment variable, which is also interpreted as being a number in MB.

0.24.0
------

* ParameterisedHolder now correctly loads an instance of the held class
following serialisation.

* ParameterisedHolder::setParameterised() and OpHolder::setOp() now accept
an optional keepExistingValues parameter which defaults to false. Passing
true preserves existing plug values in preference to the values in the
incoming Parameterised object.

* TabbedContainer now allows the addition of a custom Widget to the top
right corner using the setCornerWidget() and getCornerWidget() methods.

* Fixed a bug which meant that the ButtonEvent::line field was incorrectly
transformed when delivering events to Gadgets.

* Fixed tab sizing issue on OS X.

* Fixed crashes in ObjectParameterHandler triggered by plugs with null values.

* Added enterSignal(), leaveSignal(), dragEnterSignal() and dragLeaveSignal() methods to Gadget. Nodules now highlight themselves when entered using this
new functionality.

* Fixed GafferUI to work with qt 4.6 as well as 4.7.

* Gaffer can now be run embedded in Nuke.

0.23.0
------

* Fixed a bug which prevented keypresses in GadgetWidget from being propagated to the parent widget if they were not processed by the GadgetWidget.

* Can now exit full screen mode by hitting Escape.

* OpDialogue.waitForResult() now never returns Exceptions if execution fails. Instead it gives the user the chance to try again or cancel.

* CompoundParameterValueWidget and CompoundVectorParameterValueWidget now support the ["UI"]["collapsible"] and ["UI"]["collapsed"] parameter userData. The collapsible argument to the constructor now defaults to None, it can be specified explicitly as True or False to override the userData request.

* Fixed a bug which prevented the GafferUI.Widget owner for empty QTabWidgets from being found with PyQt4. This caused errors during event handling.

* The Widget.setVisible() and Widget.getVisible() methods have been modified to match the behaviour of Widget.setEnabled() and Widget.getEnabled(), and an addition Widget.visible() method has been introduced to query visibility relative to an ancestor. See documentation for further details.

* Added SplitContainer getSizes(), setSizes() and handle() methods. See documentation for details.

* ListContainer.__init__() orientation parameter now defaults to vertical.

* CompoundEditor now provides dynamic behaviour for expanding and collapsing child editors. Hit space to expand the current editor one level, double space for two levels and so on. Space then collapses back one level, double space two levels and so on. When an editor is fully collapsed, hovering over the splitter handle will dynamically show it.

0.22.1
------

* Changed events keyPress and textChanged to be protected

0.22.0
------

* Collapsible Widget now supports corner widget expanded

* Changed Error Window to be resizable as default

* Added selectedSignal in SelectionMenu

* Added CurrentIndexChangedSignal test in SelectionMenuTest

* Fixed StringParameterValueWidget to create a PlugValueWidget using the registered Type

* Added enterSignal and leaveSignal in Widget


0.21.0
------

* Added a selectionMenu widget.

* Stylesheet restructured, enabling style overrides in widgets.

* Improved stylesheet performance applying styles only in Window and Menu widgets.

* Buttons can optionally have the frame removed using the setHasFrame() method or the hasFrame argument to the constructor. Additionally they no longer have minimum sizes defined by the stylesheet.

* Minor style changes.

* Disabled Qt's automatic merging of menubars with the OS X system menu. This was causing crashes and wasn't compatible with fullscreen mode either.

* Added a simple ProgressBar widget.

* Removing a node from a parent using removeChild() now automatically disconnects the node from the graph. Fixes issue #38.

* Fixed a number of test failures which occurred only in the Image Engine build, due to the fact that we install the cortex ops with different version numbers than a standard install.

* CompoundParameterValueWidget now updates the ui appropriately when plugs are added and removed. This can be seen in the Read node when switching between different file types.

* File menu items now open file browsers in a more sensible location.

* File browser now has a button to go up one directory level.

* Containers may now be used in the python with statement to make the creation of nested layouts more straightforward. For example :

	with GafferUI.Collapsible() :	
		with GafferUI.ScrolledContainer() :
			with GafferUI.ListContainer( GafferUI.ListContainer.Orientation.Vertical ) :
				GafferUI.TextWidget( "Making uis is easier now" )
				GafferUI.Button()

* Nodule::registerNodule now accepts regular expressions for plug names.

* StandardNodeGadget::acceptsNodule is deprecated. Use Nodule::registerNodule in preference. Default implementation of StandardNodeGadget::acceptsNodule now always returns true.

* Graph editor ui for ParameterisedHolders now only shows connections for ObjectPlugs, this prevents the interface being cluttered with connections for all the other parameter types.

* Viewer is no longer hardcoded to display the result of the "output" plug - it now displays the result of the first output ObjectPlug. This allows it to view the results of procedurals and ops.

* The node creation menus for Ops and Procedurals now create OpHolder and ProceduralHolder nodes rather than generic ParameterisedHolder nodes. Ops and procedurals may now be run in Gaffer.
			
0.20.0
------

* GafferUI.EventLoop supports Houdini using hou.ui.addEventLoopCallback

* Support for boost 1.37.0

* Using future to import with_statement for python 2.5 compatibility

0.19.0
------

* Added a BoolVectorDataPlug and a BoolVectorDataParameterHandler.

* GafferUI._Variant.fromVariant() now supports booleans.

* VectorDataWidget now accepts a list of VectorData objects to the constructor and in setData(). This allows larger tables to be constructed consisting of columns from several VectorData objects. As a result VectorData.getData() always returns a list of objects, even when operating on only a single object. VectorDataWidget now accepts custom header labels specified by passing a list of strings to the header parameter in the constructor.

* Using an officially allocated TypeId range, and not one that might conflict with internal projects.

* CompoundValueParameterWidget can now be usefully subclassed, and the _buildChildParameterUIs method reimplemented to change behaviour.

* Added a CompoundVectorParameterValueWidget.

* Fixed a bug in GafferUI.Menu which prevented dynamically generated submenus from displaying correctly.

* Plugs representing parameters are now correctly identified as being dynamic, and can therefore be saved and loaded to scripts. Custom ParameterHandler classes should now call setupPlugFlags() in their setupPlug() implementation to support this behaviour.

* Added OpHolder and ProceduralHolder node types. The ui still needs work to make these useable.

* Fixed problem which caused artifacts in GafferUI.Images when using PySide.

* Reduced default font size to fit more on screen.

* Fixed problem with GafferUI.Button positioning on OS X.

0.18.0
------

* Renamed ArrayNodule to CompoundNodule.

* Bug fix for PathListingWidget with allowMultipleSelection==True. When selecting more than one item, the path being edited is now always set the current directory. This avoids problems where setting the path to the last selected leaf could cause the current selection to be destroyed.

0.17.0
------

* Fixed a bug in NumericPlug::setValue() which meant it was possible to set value outside the Plug's min/max range.

* Changed ParameterHandler interface to allow the same ParameterHandler instance to be used repeatedly even when Parameters are being added and remove or are changing type. This should be more efficient but more importantly will be necessary to allow the CompoundParameterValueWidget to adjust the ui when Parameters are edited in this way. The following changes need to be made to a ParameterHandler implementation :

	* Remove the plugParent argument to the constructor, and move the plug creation code to an implementation of the new setupPlug() pure virtual function.
	* Stop passing the parameter to the base class constructor, but instead store it as a member variable, and implement the pure virtual parameter() method to return it.

See python/GafferTest/ParameterHandlerTest.py for an example.

* The path argument to the PathPlugValueWidget is now optional, with a FileSystemPath being used if no path is specified.

* ValuePlug now emits plugSetSignal() before calling Node::dirty(), rather than vice versa.

* The ReadNode now exposes the parameters of the IECore::Readers it uses as plugs on the node.

* The PathListingWidget contents can now be customised by passing a column specification to the constructor. See PathListingWidget.defaultFileSystemColumns for an example. Also added support for sorting the listing by clicking on the headers, and allowed the column specification to provide a sorting function to be used in this case.

* The PathListingWidget now allows multiple selection of files using the allowMultipleSelection argument to the constructor, and provides a list of the currently selected paths using the selectedPaths() method.

* Implemented the ParameterisedHolder::setParameterised( className, classVersion, searchPathEnvVar ) overload. Still needs some work so nodes can be serialised to a script and reloaded properly.

* Fixed a bug in the Node bindings which meant that the C++ base class implementations weren't called when a python class didn't provide overrides.

* ParameterHandler::setupPlug now takes an argument specifying the plug direction required.

* Added an ObjectParameterHandler.

* Added Widget setEnabled(), getEnabled() and enabled( relativeTo ) methods - see documentation for details. Signals are not emitted for Widgets which have been disabled.

* Fixed a bug in the RunTimeTyped registration for TypedPlug.

0.16.0
------

* Added a StandardNodeGadget::acceptsNodule() method which may be reimplemented by derived classes to control exactly which plugs are represented by the gadget. See GafferUITest.StandardNodeGadgetTest.testSubclassing() for an example.

* GafferUI.StringPlugValueWidget now exposes the internal TextWidget with a textWidget() method.

* GafferUI.TextWidget now supports password style text display, settable with the displayMode constructor parameter, or the setDisplayMode() method.

* New StringParameterValueWidget supports ["UI"]["password"] parameter userData.

* The appearance of disabled buttons is now less confusing.

0.15.1
------

* Fixed layout problems caused by adding larger items into existing rows of a GridLayout.

0.15.0
------

* Added a GridContainer class.

* Fixed bug which meant that connections were temporarily offset from their endpoint if a nodule was added to a node immediately after them being made (as the Group node does).

* Fixed bugs in the GroupNode which meant that compute() was called each time the node was moved in the GraphEditor, and that compute() could error if an input plug contained None.

* Gaffer can now be run embedded in maya versions which use Qt natively.

0.14.0
------

* The parameter userData ["UI"]["visible"] is now supported.

* Fixed failing test GafferTest.ParameterisedHolderTest.testAddAndRemoveParameters. Parameters may now be added or removed within a ParameterisedHolder::ParameterModificationContext.

* Fixed a few stylesheet issues that appeared when running under Gnome.

* Added a GraphComponent::setChild() method - this operates in the same way as the __setitem__ python method. See documentation for the distinction between addChild() and setChild().

* Fixed a bug whereby GraphComponent::getChild( "" ) would return the GraphComponent itself rather than nothing.

* Fixed a bug dealing with parameters changing type within a ParameterisedHolder::ParameterModificationContext.

* GraphComponent::parentChangedSignal() now also provides the previous parent to connected slots in addition to the child argument.

* Fixed a bug where transferring a child from one parent to another would emit parentChangedSignal() twice, once with the child unparented from the old parent, and once with the child reparented to the new parent. Now the signal is only emitted once, omitting the bogus temporary unparenting signal.

* Plugs now automatically disconnect their inputs and outputs when they are removed from their parent.

* Plugs may no longer implement acceptsInput( 0 ) to return false - this was illogical as it prevents the undoing of a connection made by the user.

0.13.0
------

* Fixed a bug whereby a node would be offset from the mouse position when dragging if starting the drag was delayed while other uis (particularly the NodeEditor) were updating.

* Fixed a bug which meant that connections were not correctly represented in the GraphEditor for children of the ArrayNodule.

* The ParameterHandler classes now correctly define the Ptr and ConstPtr member typedefs required for all IECore::RefCounted subclasses.

* The ParameterHandler classes now have a plug() method which returns the plug which was created to represent the parameter().

* The ParameterisedHolder class now exposes the internal ParameterHandler with a parameterHandler() method.

* The CompoundParameterHandler class now provides access to the handlers it uses for child parameters using the childParameterHandler() method.

* The CompoundParameterHandler now has python bindings.

* The Image widget no longer expands to fill space if it is available.

* The Label widget now has setText() and getText() methods.

* The PathWidget class now has a path() method returning the path being displayed.

* The Window.addChildWindow( window ) call now results in the parent window holding a reference to the python object representing the child. This avoids situations whereby the child python object would die but the QWidget representing the child on the C++ side would continue to live. Use Window.removeChild() to remove a child window when you wish to destroy it, or use setVisible( False ) to hide the child until you need it again.

* Fixed bug in PathWidget which meant that the path display would be incorrect until the path changed for the first time.

* PathListingWidget fixes :

	* Error when double clicking an item.
	* Selection was not being cleared when the current path wasn't valid.
	* Path wasn't being set when a leaf item was selected, which meant that hitting Enter in the PathChooserDialogue chose the wrong path.
	* Double clicking a directory when the current path wasn't valid created another invalid path, rather than replacing the invalid section.	

* Added a "python" application which simply executes a python file in the Gaffer environment.

* Added a GafferUI._Variant class which has helper function for dealing with differences in PySide and PyQt4 with respect to QVariant handling.

* Fixed VectorDataWidget to work with PySide.

* Added a BoxParameterHandler covering Box2i, Box2f, Box3i and Box3f parameter types.

* GraphComponent now supports the len() function in python, returning the number of children for the instance. The __nonzero__ method is also implemented so that queries of the type "if graphComponent : " will return True as before, even if there are no children.

* The sizing behaviour of the PathListingWidget is no longer quite as annoying.

* GafferUI.Menu now optionally passes a "menu" argument to the checkBox callback of a menu item, in the same way as it does for the command callback.

* Fixed bug in GafferUI.ColorSwatch.getColor().

* Added Window.[gs]etFullScreen() methods, and added a menu item to the Layout menu to use them. Added a parentWindow argument to the Dialogue*.waitFor*() methods, and used it appropriately to keep dialogues on top even when in full screen mode.

* The Image class now uses the Cortex PNGImageReader for loading png files, and correctly converts linear data to sRGB for display.

* Added a basic framework for parameter-specific uis. Initially there are only specific uis for compound parameters, presets only parameters and path parameters - all others fall back to using the default plug widgets. A UI may be easily instantiated for all the parameters of a ParameterisedHolderNode using the GafferUI.CompoundParameterValueWidget - see GafferUI.ParameterisedHolderNodeUI for an example.

* The MultiLineTextWidget now has much more sensible tab spacing.

* The Collapsible container can now display an optional widget in the top right corner of the header. Use the setCornerWidget() and getCornerWidget() methods to manipulate this widget.

* Removed font parameter from GafferUI.Label - it wasn't doing anything anyway. Font control will likely return in the form of some support for text markup.

* Fixed variable scope issues which meant that the following code would fail if executed in a script editor :

		class A() :

			def __init__( self ) :

				print A

		a = A()

0.12.0
------

* Added a VectorDataWidget and a VectorDataPlugValueWidget, handling plugs of type StringVectorPlug, IntVectorPlug, FloatVectorPlug and V3fVectorPlug. Still needs file selector support.

* Added a V3fVectorDataPlug and a V3fVectorDataParameter handler.

* All gaffer applications now include a call to IECore.registerRunTimeTyped.

* Fixed bug which would cause the base class doRender() method to be called in addition to the overridden one when subclassing from Gadget in python.

* Plug::setInput() now calls acceptsInput() even when the new input is null. This allows plugs to reject the removal of existing connections. The connection gadget has been updated to respect the new rejection possibility, preventing the dragging of the destination end of a connection to a plug whose acceptsInput( 0 ) returns false, and not attempting to set the input if the source end of source a connection is dragged off into space. Currently no Gaffer plug type returns false from acceptsInput( 0 ), but custom plugs are free to do so and Gaffer plugs may return false in the future based on the content of a ReadOnly or Locked flag on the plug.

* Window constructor now accepts an additional "child" keyword argument which is passed to a call to setChild().

* Fixed problem whereby the hover colour for the SplitContainer handles wouldn't work on all platforms.

* The GraphEditor now provides access to its internal GraphGadget with the graphGadget() method.

* Refactored the Set class into an abstract base class and a StandardSet class containing the previous functionality. The members() and sequencedMembers() methods have been removed as they didn't generalise well to other potential Set subclasses (such as a NameFilteredSet). Instead a new member( i ) method provides ordered access and the contains( member ) method provides membership queries.

* Added a ChildSet class whose membership tracks the children of a given GraphComponent.

* Added python bindings for Nodule::plug and Connection::srcNodule() and Connection::dstNodule().

* Added CompoundEditor.editors() method, which returns all the child editors, optionally filtered by type.

* GraphGadget can now show arbitrary Sets of nodes, specified using the GraphGadget::setGraphSet() method.

* GafferBindings::SignalBinder now supports signals of arity 0.

* GafferBindings::SignalBinder now returns the class that was bound, so that additional method bindings may be added by calling code.

* A generic set of python signals are now bound as Signal0, Signal1, Signal2 and Signal3, where the number denotes the number of arguments the Signal takes. Python callables may be used to provide custom result combiners - see GafferTest.SignalsTest for examples.

* The GraphEditor now allows custom right click menus to be displayed for nodes in the graph. See GraphEditor.nodeContextMenuSignal() for brief documentation.

0.11.0
------

* GafferUI.Image() constructor now accepts unicode strings.

* Gadget, NodeGadget and StandardNodeGadget may now be derived from in Python.

* NodeGadget.registerNodeGadget() may now be called from Python, passing a callable for the creation function.

* New GafferUI.ImageGadget class allows images to be displayed in zoomable gadget uis.

* GafferUI.StandardNodeGadget can now be customised using a new setContents() method. This allows the central region of the node to be replaced with custom gadgets on a per-node basis. See startup/gui/graphs.py for example code for customising with an icon (note that this is waiting for a PNGImageReader to be available in cortex).

0.10.0
------

* Fixed flickering in the Viewer - enabled double buffering in same way as GraphEditor.

* The view application has been ported from gtk to Qt.

* The Collapsible widget no longer changes width when its collapse state is changed.

* Window.addChildWindow() has been ported from gtk to Qt. This means that dialogues can be made to stay on top of the windows that launch them.

* GafferUI.Dialogue.__init__ now accepts borderWidth and resizeable arguments.

* Collapsible constructor now accepts borderWidth argument.

* MultiLineTextWidget now accepts text argument to constructor.

* OpDialogue now reliably closes itself following execution or cancel. A future version may stay open if userData on the Op requests it.

* All signal connections are now made to Gaffer.WeakMethod objects where appropriate. Updated the Widget documentation to encourage the use of WeakMethod.

* GafferUI.Frame class now accepts a child argument to the constructor, actually uses the borderWidth argument, and Frame.setChild( None ) no longer errors.

* Rationalised Window close behaviour. Added Window.close() method which may be called to request that a window be closed - this is also called when the user clicks the close icon. Window subclasses may override Window._acceptsClose to reject or defer closing. Window.closeSignal() has been renamed to Window.closedSignal() and now is now used purely for notification when a window has closed (the return value from attached slots is irrelevant).

* GafferUI.Frame has a borderStyle argument, defaulting to drawing a rather plain border.

* OpDialogue now reports errors using a new ErrorDialogue class.

* GafferUI.CamelCase has been removed as it was ported into IECore some time ago.

* Fixed bug which prevented GraphComponent::commonAncestor<T>() from compiling.

* Gadgets and Widgets may now have tooltips. Client code can set the tooltip using setToolTip(), and classes may provide default dynamic values by implementing getToolTip() appropriately. Currently the NodeGadget, Nodule and ConnectionGadget implement getToolTip to return information about the Nodes, Plugs and Connections they represent.

* Widgets now have a wheelSignal() for responding to mouse wheel events. The Viewer and GraphEditor use this to implement zooming.

* Fixed bug which prevented Collapsible containers from toggling state correctly when multiple instances shared a parent.

* Node UIs now use a ScrolledContainer for their top level container.

* Label widget now allows the alignment to be specified.

* Fixed alignment issues in NodeUIs.

* OpDialogue has a better default size.

* Added handlers for the following parameter types :

	IECore.V2iParameter
	IECore.V3iParameter
	IECore.V2fParameter
	IECore.V3fParameter
	IECore.Color3fParameter
	IECore.Color4fParameter
	
* Fixed TypeError: invalid argument to sipBadCatcherResult() messages coming from ColorSwatch widget.

0.9.0
-----

* Can now access the internal QPixmap for a GafferUI.Image widget using the _qtPixmap() method. This is to assist in implementing other widget types and should be considered off limits for user code (along with all the other protected _qt* function).

* GafferUI.Button can now display an optional GafferUI.Image in addition to text, and has setText(), getText(), setImage() and getImage() accessors. Note that the label keyword parameter has been renamed to text. The GafferUI.Dialogue._addButton() method now accepts a Button directly (as well as still accepting a string for backwards compatibility) to allow buttons with images to be used in Dialogues.

* GraphEditor flicker should now be fixed (enabled double buffering for GL display).

* Fixed bug which would cause Ops to be executed twice in OpDialogue.waitForResult().

0.8.0
-----

* GafferUI.Image now falls back to using Qt image loading code if no IECore.Reader is available. This provides support for PNG images among others. Also fixed some bugs whereby images would fail to load if a full path wasn't provided - now the GAFFERUI_IMAGE_PATHS are used appropriately.

* OpDialogue can now be used non-modally without waitForResult(). The new OpDialogue.opExecutedSignal() can be used to tell when the op has been executed, and to get the result.

* GafferUI.EventLoop addIdleCallback() and removeIdleCallback() have been ported from the old gtk code to the new Qt code.

* Reworked GafferUI.EventLoop to support embedding of Gaffer in Maya. See documentation in GafferUI/EventLoop.py and apps/gui/gui-1.py for details.

0.7.0
-----

* Can now derive from ScriptNode in python and override acceptsChild etc as expected.

* ScrolledContainer and viewer classes have now been ported to the Qt based GafferUI.

* Added a GafferUI.Image class for displaying images in a widget.

* GafferUI.Menu class now supports checkBox menu items again.

* GafferUI.CheckBox widget now displayed with a tick rather than a blank yellow box.

* CompoundNumericPlugValueWidget has now been ported to the Qt based GafferUI, providing uis for V2f, V3f, V2i and V3i plug types.

* GafferUI.Widget derived classes may now pass a GafferUI.Widget instead of a QtGui.QWidget instance to the base class constructor. This makes it possible to develop a wider variety of custom widgets without resorting to Qt APIs.

0.6.0
-----

* Can now specify whether to use PySide or PyQt for Qt python bindings, using the GAFFERUI_QT_BINDINGS environment variable.

0.5.0
-----

* Added a new OpDialogue class to make it easy to run ops.

* Added a new op application, to allow users to run ops in a gui.

* NodeEditor.registerNodeUI has been moved to NodeUI.registerNodeUI, and a NodeUI.create factory functiona added. This allows NodeUIs to be used in places other than the NodeEditor. 

0.4.0
-----

* Can now derive from GraphComponent in python and override acceptsParent and acceptsChild methods. These methods can also be overridden in other python-derivable classes such as Plug and Node.

* Can now derive from CompoundPlug in python.

0.3.0
-----

* ParameterisedHolders now allow some Parameters to opt out of representation as a Plug by adding a "noHostMapping" user data item with a value of BoolData( True ).

* Can now implement and use ParameterHandlers in python.

* Ctrl-C now correctly kills Gaffer

* Fixed type registration for TypedObjectPlugs.

* Fixed NodeEditor lag when selecting several nodes in the GraphEditor.

* Added a factory mechanism for Nodules, allowing different nodules to be used for different plugs. Used this to implement an ArrayNodule type which allows connections to the children of a CompoundPlug to be managed. The code below can be used to demonstrate this :

	import GafferUI
	GafferUI.Nodule.registerNodule( Gaffer.Node.staticTypeId(), "c", GafferUI.ArrayNodule )

	n = Gaffer.Node()

	n.addChild( Gaffer.CompoundPlug( "c" ) )
	n["c"].addChild( Gaffer.IntPlug( "a" ) )
	n["c"].addChild( Gaffer.IntPlug( "b" ) )
	n["c"].addChild( Gaffer.IntPlug( "c" ) )

	addChild( n )

	n2 = Gaffer.Node()
	n2.addChild( Gaffer.IntPlug( "o", Gaffer.Plug.Direction.Out ) )

	addChild( n2 )

* Fixed bug which caused "RuntimeError: Internal C++ object (PySide.QtGui.QLineEdit) already deleted." messages to be displayed.<|MERGE_RESOLUTION|>--- conflicted
+++ resolved
@@ -1,8 +1,7 @@
-<<<<<<< HEAD
 * Fixed creation of nodes within Boxes - previously they were added below the root of the script rather than inside the box.
 
 * Fixed unstable scene hierarchy expansion (issue #120).
-=======
+
 * Fixed highlighting bugs whereby widgets inside a highlighted tab would incorrectly display an inherited highlight state. This could be seen when dragging a node into the node editor with either nested tabs or a nested VectorDataWidget.
 
 * Fixed PathPlugValueWidget bug where it would attempt to change the value of a read only plug.
@@ -17,8 +16,7 @@
 
 * Added right-click context menus to enum and checkbox plug uis.
 
-* Add Box plug-promotion feature (#142).
->>>>>>> b6cb9bf5
+* Added Box plug-promotion feature (#142).
 
 0.57.0
 ======
