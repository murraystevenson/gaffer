--- conflicted
+++ resolved
@@ -61,15 +61,9 @@
 ###############################################################################################
 
 gafferMilestoneVersion = 1 # for announcing major milestones - may contain all of the below
-<<<<<<< HEAD
 gafferMajorVersion = 3 # backwards-incompatible changes
 gafferMinorVersion = 0 # new backwards-compatible features
 gafferPatchVersion = 0 # bug fixes
-=======
-gafferMajorVersion = 2 # backwards-incompatible changes
-gafferMinorVersion = 10 # new backwards-compatible features
-gafferPatchVersion = 1 # bug fixes
->>>>>>> 6da21149
 gafferVersionSuffix = "" # used for alpha/beta releases : "a1", "b2", etc.
 
 # All of the following must be considered when determining
