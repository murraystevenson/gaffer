##########################################################################
#
#  Copyright (c) 2011-2014, John Haddon. All rights reserved.
#  Copyright (c) 2011-2014, Image Engine Design Inc. All rights reserved.
#  Copyright 2019, Hypothetical Inc. All rights reserved.
#
#  Redistribution and use in source and binary forms, with or without
#  modification, are permitted provided that the following conditions are
#  met:
#
#      * Redistributions of source code must retain the above
#        copyright notice, this list of conditions and the following
#        disclaimer.
#
#      * Redistributions in binary form must reproduce the above
#        copyright notice, this list of conditions and the following
#        disclaimer in the documentation and/or other materials provided with
#        the distribution.
#
#      * Neither the name of John Haddon nor the names of
#        any other contributors to this software may be used to endorse or
#        promote products derived from this software without specific prior
#        written permission.
#
#  THIS SOFTWARE IS PROVIDED BY THE COPYRIGHT HOLDERS AND CONTRIBUTORS "AS
#  IS" AND ANY EXPRESS OR IMPLIED WARRANTIES, INCLUDING, BUT NOT LIMITED TO,
#  THE IMPLIED WARRANTIES OF MERCHANTABILITY AND FITNESS FOR A PARTICULAR
#  PURPOSE ARE DISCLAIMED. IN NO EVENT SHALL THE COPYRIGHT OWNER OR
#  CONTRIBUTORS BE LIABLE FOR ANY DIRECT, INDIRECT, INCIDENTAL, SPECIAL,
#  EXEMPLARY, OR CONSEQUENTIAL DAMAGES (INCLUDING, BUT NOT LIMITED TO,
#  PROCUREMENT OF SUBSTITUTE GOODS OR SERVICES; LOSS OF USE, DATA, OR
#  PROFITS; OR BUSINESS INTERRUPTION) HOWEVER CAUSED AND ON ANY THEORY OF
#  LIABILITY, WHETHER IN CONTRACT, STRICT LIABILITY, OR TORT (INCLUDING
#  NEGLIGENCE OR OTHERWISE) ARISING IN ANY WAY OUT OF THE USE OF THIS
#  SOFTWARE, EVEN IF ADVISED OF THE POSSIBILITY OF SUCH DAMAGE.
#
##########################################################################

import os
import re
import sys
import glob
import platform
import shutil
import subprocess
import distutils.dir_util

if os.name == "nt":
	import _locale
	_locale._getdefaultlocale_backup = _locale._getdefaultlocale
	_locale._getdefaultlocale = (lambda *args: (_locale._getdefaultlocale_backup()[0], 'utf8'))

EnsureSConsVersion( 3, 0, 2 )  # Substfile is a default builder as of 3.0.2

###############################################################################################
# Version
###############################################################################################

gafferMilestoneVersion = 1 # for announcing major milestones - may contain all of the below
<<<<<<< HEAD
gafferMajorVersion = 1 # backwards-incompatible changes
gafferMinorVersion = 0 # new backwards-compatible features
=======
gafferMajorVersion = 0 # backwards-incompatible changes
gafferMinorVersion = 3 # new backwards-compatible features
>>>>>>> a4ce6ede
gafferPatchVersion = 0 # bug fixes
gafferVersionSuffix = "" # used for alpha/beta releases : "a1", "b2", etc.

# All of the following must be considered when determining
# whether or not a change is backwards-compatible
#
#	- Library ABIs
#	- Python APIs
#	- Node/Plug naming
#	- Application command line arguments

###############################################################################################
# Command line options
###############################################################################################

optionsFile = None

if "GAFFER_OPTIONS_FILE" in os.environ :
	optionsFile = os.environ["GAFFER_OPTIONS_FILE"]

if "OPTIONS" in ARGUMENTS :
	optionsFile = ARGUMENTS["OPTIONS"]

options = Variables( optionsFile, ARGUMENTS )

options.Add(
	"CXX",
	"The C++ compiler.",
	{"darwin" : "clang++", "win32" : "cl"}.get(sys.platform, "g++")
)

options.Add(
	"CXXFLAGS",
	"The extra flags to pass to the C++ compiler during compilation.",
	# We want `-Wextra` because some of its warnings are useful, and further useful
	# warnings may be added in future. But it does introduce warnings we find unhelpful - see
	# the compiler sections below where we turn them back off again.
	[ "-pipe", "-Wall", "-Wextra" ] if Environment()["PLATFORM"] != "win32" else [],
)

options.Add(
	EnumVariable(
		"BUILD_TYPE",
		"Optimisation and debug symbol configuration",
		"RELEASE",
		allowed_values = ('RELEASE', 'DEBUG', 'RELWITHDEBINFO')
	)
)

options.Add(
	"CXXSTD",
	"The C++ standard to build against. A minimum of C++17 is required.",
	"c++17",
)

options.Add(
	BoolVariable( "WARNINGS_AS_ERRORS", "Treat compiler and linker warnings as errors.", True )
)

options.Add(
	"LINKFLAGS",
	"The extra flags to pass to the C++ linker during compilation.",
	""
)

options.Add(
	BoolVariable( "ASAN", "Enable ASan when compiling with clang++", False)
)

options.Add(
	"BUILD_DIR",
	"The destination directory in which the build will be made.",
	os.path.join( ".", "build", "gaffer-${GAFFER_MILESTONE_VERSION}.${GAFFER_MAJOR_VERSION}.${GAFFER_MINOR_VERSION}.${GAFFER_PATCH_VERSION}${GAFFER_VERSION_SUFFIX}-${GAFFER_PLATFORM}" ),
)

options.Add(
	"BUILD_CACHEDIR",
	"Specify a directory for SCons to cache build results in. This allows the sharing of build results"
	"among multiple developers and can significantly reduce build times, particularly when switching"
	"between multiple compilers and build options.",
	""
)

options.Add(
	"INSTALL_DIR",
	"The destination directory for the installation.",
	os.path.join( ".", "install", "gaffer-${GAFFER_MILESTONE_VERSION}.${GAFFER_MAJOR_VERSION}.${GAFFER_MINOR_VERSION}.${GAFFER_PATCH_VERSION}${GAFFER_VERSION_SUFFIX}-${GAFFER_PLATFORM}" ),
)

options.Add(
	"PACKAGE_FILE",
	"The file in which the final gaffer file will be created by the package target.",
	"${INSTALL_DIR}.tar.gz" if sys.platform != "win32" else "${INSTALL_DIR}.zip",
)

options.Add(
	"DELIGHT_ROOT",
	"The directory in which 3delight is installed. Used to build GafferDelight, an NSI-based"
	"3delight backend.",
	"",
)

options.Add(
	"VTUNE_ROOT",
	"The directory in which VTune is installed.",
	""
)

options.Add(
	"ARNOLD_ROOT",
	"The directory in which Arnold is installed. Used to build GafferArnold",
	"",
)

# Variables to be used when making a build which will use dependencies previously
# installed in some central location, rather than using the precompiled dependencies
# provided by the GafferHQ/dependencies project.

options.Add(
	"APPLESEED_ROOT",
	"The directory in which Appleseed is installed. Used to build Gafferseed",
	os.path.join( "$BUILD_DIR", "appleseed" ),
)

options.Add(
	"CYCLES_ROOT",
	"The directory in which Cycles is installed. Used to build GafferCycles",
	os.path.join( "$BUILD_DIR", "cycles" ),
)

options.Add(
	"OSLHOME",
	"The directory in which OpenShadingLanguage is installed.",
	"$BUILD_DIR",
)

options.Add(
	"LOCATE_DEPENDENCY_CPPPATH",
	"Locations on which to search for include files "
	"for the dependencies. These are included with -I.",
	[],
)

options.Add(
	"LOCATE_DEPENDENCY_SYSTEMPATH",
	"Locations on which to search for include files "
	"for the dependencies. These are included with -isystem.",
	[],
)

options.Add(
	"LOCATE_DEPENDENCY_LIBPATH",
	"The locations on which to search for libraries for "
	"the dependencies.",
	"",
)

options.Add(
	"LOCATE_DEPENDENCY_PYTHONPATH",
	"The locations on which to search for python modules for "
	"the dependencies.",
	"",
)

options.Add(
	"LOCATE_DEPENDENCY_RESOURCESPATH",
	"The path to the resources provided by the gafferResources project. "
	"If you follow the build instructions using the precompiled "
	"dependencies then you will not need this option.",
	"",
)

options.Add(
	"LOCATE_DEPENDENCY_APPLESEED_SEARCHPATH",
	"The paths in which Appleseed resources are installed.",
	"",
)

options.Add(
	"OPENEXR_LIB_SUFFIX",
	"The suffix used when locating the OpenEXR libraries.",
	"",
)

options.Add(
	"BOOST_LIB_SUFFIX",
	"The suffix used when locating the boost libraries.",
	"",
)

options.Add(
	"BOOST_PYTHON_LIB_SUFFIX",
	"The suffix appended to the names of the python boost libraries. "
	"You can modify this so that the correct python library name is used, "
	"likely related to the specific python version.",
)

options.Add(
	"GLEW_LIB_SUFFIX",
	"The suffix used when locating the glew libraries.",
	"",
)

options.Add(
	"CORTEX_LIB_SUFFIX",
	"The suffix used when locating the cortex libraries.",
	"",
)

options.Add(
	"CORTEX_PYTHON_LIB_SUFFIX",
	"The suffix used when locating the IECorePython library.",
	"",
)

options.Add(
	"OIIO_LIB_SUFFIX",
	"The suffix used when locating the OpenImageIO libraries.",
	"",
)

options.Add(
	"OCIO_LIB_SUFFIX",
	"The suffix used when locating the OpenColorIO libraries.",
	"",
)

options.Add(
	"OSL_LIB_SUFFIX",
	"The suffix used when locating the OpenShadingLanguage libraries.",
	"",
)

options.Add(
	"VDB_LIB_SUFFIX",
	"The suffix used when locating the OpenVDB libraries.",
	"",
)

options.Add(
	"USD_LIB_PREFIX",
	"The prefix to prepend to the names of the USD libraries. You can modify this "
	"to link against libraries installed with non-default names. "
	"Should match the USD build option PXR_LIB_PREFIX",
	"usd_"
)

# general variables

options.Add(
	BoolVariable(
		"GAFFERCORTEX",
		"Builds and installs the GafferCortex modules. These are deprecated and will "
		"be removed completely in a future version.",
		False
	)
)

options.Add(
	BoolVariable(
		"GAFFERUSD",
		"Builds and installs the GafferUSD modules.",
		True
	)
)

options.Add(
	"ENV_VARS_TO_IMPORT",
	"By default SCons ignores the environment it is run in, to avoid it contaminating the "
	"build process. This can be problematic if some of the environment is critical for "
	"running the applications used during the build. This space separated list of environment "
	"variables is imported to help overcome these problems.",
	"",
)

options.Add(
	"INKSCAPE",
	"Where to find the inkscape binary",
	"inkscape",
)

options.Add(
	"SPHINX",
	"Where to find the sphinx-build program",
	"sphinx-build",
)

options.Add(
	"PYBIND11",
	"The directory in which pybind11 is installed."
	"",
)

options.Add(
	"INSTALL_POST_COMMAND",
	"A command which is run following a successful install process. "
	"This could be used to customise installation further for a "
	"particular site.",
	"",
)

options.Add( "GAFFER_MILESTONE_VERSION", "Milestone version", str( gafferMilestoneVersion ) )
options.Add( "GAFFER_MAJOR_VERSION", "Major version", str( gafferMajorVersion ) )
options.Add( "GAFFER_MINOR_VERSION", "Minor version", str( gafferMinorVersion ) )
options.Add( "GAFFER_PATCH_VERSION", "Patch version", str( gafferPatchVersion ) )
options.Add( "GAFFER_VERSION_SUFFIX", "Version suffix", str( gafferVersionSuffix ) )

###############################################################################################
# Basic environment object. All the other environments will be based on this.
###############################################################################################

###########################################################################################
# All platforms
###########################################################################################

env = Environment(

	options = options,

	CPPDEFINES = [
		( "BOOST_FILESYSTEM_VERSION", "3" ),
		"BOOST_FILESYSTEM_NO_DEPRECATED",
		# Boost has deprecated `boost/bind.hpp` in favour of
		# `boost/bind/bind.hpp`, and we have updated our code accordingly. But
		# `boost::python` and others are still using the deprecated header,
		# so we define BOOST_BIND_GLOBAL_PLACEHOLDERS to silence the reams of
		# warnings triggered by that.
		"BOOST_BIND_GLOBAL_PLACEHOLDERS",
	],

	CPPPATH = [
		"include",
		"$LOCATE_DEPENDENCY_CPPPATH",
	],

	LIBPATH = [
		"./lib",
		"$BUILD_DIR/lib",
		"$LOCATE_DEPENDENCY_LIBPATH",
	],

	FRAMEWORKPATH = "$BUILD_DIR/lib",

)


# include 3rd party headers with -isystem rather than -I.
# this should turn off warnings from those headers, allowing us to
# build with -Werror. there are so many warnings from boost
# in particular that this would be otherwise impossible.

systemIncludeArgument = "/external:I" if env[ "PLATFORM" ] == "win32" else "-isystem"

for path in [
		"$BUILD_DIR/include",
		"$BUILD_DIR/include/OpenEXR",
		"$BUILD_DIR/include/GL",
	] + env["LOCATE_DEPENDENCY_SYSTEMPATH"] :

	env.Append(
		CXXFLAGS = [ systemIncludeArgument, path ]
	)

env["BUILD_DIR"] = os.path.abspath( env["BUILD_DIR"] )

for e in env["ENV_VARS_TO_IMPORT"].split() :
	if e in os.environ :
		env["ENV"][e] = os.environ[e]

###########################################################################################
# POSIX configuration
###########################################################################################

if env["PLATFORM"] != "win32" :

	# DISPLAY and HOME are essential for running gaffer when generating
	# the documentation. TERM is needed to get coloured output from the
	# compiler.
	for e in [ "DISPLAY", "HOME", "TERM" ] :
		if e in os.environ :
			env["ENV"][e] = os.environ[e]

	# Platform-specific config

	if env["PLATFORM"] == "darwin" :

		env.Append( CXXFLAGS = [ "-D__USE_ISOC99" ] )
		env["GAFFER_PLATFORM"] = "macos"

	else :

		env["GAFFER_PLATFORM"] = "linux"

	# Compiler-specific config

	if "clang++" in os.path.basename( env["CXX"] ) :

		env.Append(
			CXXFLAGS = [ "-Wno-unused-local-typedef" ]
		)

		# Turn off the parts of `-Wextra` that we don't like.
		env.Append( CXXFLAGS = [ "-Wno-unused-parameter" ] )

	elif "g++" in os.path.basename( env["CXX"] ) :

		# Get GCC version.
		gccVersion = subprocess.check_output( [ env["CXX"], "-dumpversion" ], env=env["ENV"], universal_newlines=True ).strip()
		if "." not in gccVersion :
			# GCC 7 onwards requires `-dumpfullversion` to get minor/patch, but this
			# flag does not exist on earlier GCCs, where minor/patch was provided by `-dumpversion`.
			gccVersion = subprocess.check_output( [ env["CXX"], "-dumpfullversion" ], env=env["ENV"], universal_newlines=True ).strip()
		gccVersion = [ int( v ) for v in gccVersion.split( "." ) ]

		# GCC emits spurious "assuming signed overflow does not occur"
		# warnings, typically triggered by the comparisons in Box3f::isEmpty().
		# Downgrade these back to warning status.
		if gccVersion >= [ 4, 2 ] :
			env.Append( CXXFLAGS = [ "-Wno-error=strict-overflow" ] )

		if gccVersion >= [ 5, 1 ] and gccVersion < [ 11, 2 ] :
			env.Append( CXXFLAGS = [ "-D_GLIBCXX_USE_CXX11_ABI=0" ] )

		if gccVersion >= [ 9, 2 ] :
			env.Append( CXXFLAGS = [ "-Wsuggest-override" ] )

		# Turn off the parts of `-Wextra` that we don't like.
		env.Append( CXXFLAGS = [ "-Wno-cast-function-type", "-Wno-unused-parameter" ] )

		env.Append(
			CXXFLAGS = [ "-pthread" ],
			SHLINKFLAGS = [ "-pthread", "-Wl,--no-undefined" ],
		)

	# Shared config

	env.Append( CXXFLAGS = [ "-std=$CXXSTD", "-fvisibility=hidden" ] )

	if env["BUILD_TYPE"] == "DEBUG" :
		env.Append( CXXFLAGS = ["-g", "-O0", "-DTBB_USE_DEBUG=1"] )
	elif env["BUILD_TYPE"] == "RELEASE" :
		env.Append( CXXFLAGS = ["-DNDEBUG", "-DBOOST_DISABLE_ASSERTS", "-O3"] )
	elif env["BUILD_TYPE"] == "RELWITHDEBINFO" :
		env.Append( CXXFLAGS = ["-DNDEBUG", "-DBOOST_DISABLE_ASSERTS", "-O3", "-g", "-fno-omit-frame-pointer"] )

	if env["WARNINGS_AS_ERRORS"] :
		env.Append(
			CXXFLAGS = [ "-Werror" ],
			SHLINKFLAGS = [ "-Wl,-fatal_warnings" ],
		)

###########################################################################################
# Windows configuration
###########################################################################################

else:
	env.Append(
		CXXFLAGS = [
			"/nologo",  # Suppress startup banner
			"/DOPENEXR_DLL",  # Link to dynamic OpenEXR library
			"/DNOMINMAX",  # Suppress compiler definition of `min` and `max`
			"/D__PRETTY_FUNCTION__=__FUNCSIG__",
			"/DBOOST_ALL_DYN_LINK",
			"/W4",  # Warning level 4, one level less than all warnings
			"/experimental:external",  # Allow use of /external:I
			"/external:W0",  # Suppress warnings for headers included with /external:I
			"/Zc:inline", # Remove unreferenced function or data if it is COMDAT or has internal linkage only
			"/GR", # Enable RTTI
			"/TP", # Treat all files as c++ (vs C)
			"/FC", # Display full paths in diagnostics
			"/EHsc", # Catch c++ exceptions only
			"/MP",  # Enable multiprocessing of builds
			"/permissive-", # Disable permissive mode, which also enables standard compliant two phase name lookup
			"/D_USE_MATH_DEFINES",  # Required when permissive mode is off, for defining constants like M_PI used by OpenVDB
			"/std:$CXXSTD",
			"/DHAVE_SNPRINTF",  # Fix a legacy issue for MSVC versions < 2019
		]
	)

	if env["WARNINGS_AS_ERRORS"] :
		env.Append(
			CXXFLAGS = [
				"/WX",  # Treat warnings as errors
				"/wd4100",  # Suppress warning about unused parameters
				"/wd4706",	# Suppress warning about using assignment in conditionals
				"/wd4267",  # Suppress warning about conversion from int to size_t
				"/wd4244",  # Suppress warning about possible loss of data in type conversion
				"/wd4305",  # Suppress warning about conversion from double to float
				"/D_CRT_SECURE_NO_WARNINGS",  # Suppress warnings about getenv and similar
			],
		)

	if env["BUILD_TYPE"] == "DEBUG" :
		env.Append(
			CXXFLAGS =
			[
				"/O0",
				"/Zi",
				"/MDd",
				"/DBOOST_DISABLE_ASSERTS",
				"/bigobj",
			],
			CCPDBFLAGS=
			[
				"/Zi",
				"/Fd${TARGET}.pdb",
			],
		)
	elif env["BUILD_TYPE"] == "RELEASE" :
		env.Append(
			CXXFLAGS =
			[
				"/DNDEBUG",
				"/MD",	# create multithreaded DLL
				"/DBOOST_DISABLE_ASSERTS",
				"/O2",
				# /Og optimization (included via /O2) generates lots of unreachable
				# code warnings from boost::intrusive_ptr. Disabled in release build only.
				"/wd4702"
			]
		)
	elif env["BUILD_TYPE"] == "RELWITHDEBINFO" :
		env.Append(
			CXXFLAGS =
			[
				"/DNDEBUG",
				"/MD",
				"/bigobj",
				"/DBOOST_DISABLE_ASSERTS",
				"/Zi",
			],
			LINKFLAGS =
			[
				"/DEBUG",
			],
			CCPDBFLAGS=
			[
				"/Zi",
				"/Fd${TARGET}.pdb",
			],
		)


if env["BUILD_CACHEDIR"] != "" :
	CacheDir( env["BUILD_CACHEDIR"] )

###############################################################################################
# Check for inkscape and sphinx
###############################################################################################

def findOnPath( file, path ) :

	if os.path.isabs( file ) :
		return file if os.path.exists( file ) else None
	else :
		if isinstance( path, str ) :
			path = path.split( os.pathsep )
		for p in path :
			f = os.path.join( p, file )
			if os.path.exists( f ) :
				return f

	return None

def checkInkscape(context):
	context.Message('Checking for Inkscape... ')
	result = bool( findOnPath( context.sconf.env['INKSCAPE'], os.environ["PATH"] ) )
	context.Result(result)
	return result

def checkSphinx( context ) :

	context.Message( "Checking for Sphinx..." )
	result = bool( findOnPath( context.sconf.env["SPHINX"], context.sconf.env["ENV"]["PATH"] ) )
	context.Result( result )
	return result

def checkQtVersion( context ) :

	context.Message( "Checking for Qt..." )

	program = """
	#include <iostream>
	#include "QtCore/qconfig.h"

	int main()
	{
#ifdef QT_VERSION_MAJOR
		std::cout << QT_VERSION_MAJOR;
#else
		std::cout << 4;
#endif
		return 0;
	}
	"""

	result = context.TryRun( program, ".cpp" )
	if result[0] :
		context.sconf.env["QT_VERSION"] = result[1]

	context.Result( result[0] )
	return result[0]

conf = Configure(
	env,
	custom_tests = {
		"checkInkscape" : checkInkscape,
		"checkSphinx" : checkSphinx,
		"checkQtVersion" : checkQtVersion,
	}
)

haveInkscape = conf.checkInkscape()
if not haveInkscape and env["INKSCAPE"] != "disableGraphics" :
	sys.stderr.write( "ERROR : Inkscape not found. Check INKSCAPE build variable.\n" )
	Exit( 1 )

haveSphinx = conf.checkSphinx()

if not conf.checkQtVersion() :
	sys.stderr.write( "Qt not found\n" )
	Exit( 1 )

if env["ASAN"] :
	env.Append(
		CXXFLAGS = [ "-fsanitize=address" ],
		LINKFLAGS = [ "-fsanitize=address" ],
	)
	if "clang++" in os.path.basename( env["CXX"] ) :
		env.Append(
			CXXFLAGS = [ "-shared-libasan" ],
			LINKFLAGS = [ "-shared-libasan" ],
		)

###############################################################################################
# An environment for running commands with access to the applications we've built
###############################################################################################

def split( stringOrList, separator = os.path.pathsep ) :

	if isinstance( stringOrList, list ) :
		return stringOrList
	else :
		return stringOrList.split( separator )

commandEnv = env.Clone()
commandEnv["ENV"]["PATH"] = commandEnv.subst( "$BUILD_DIR/bin" + os.path.pathsep ) + commandEnv["ENV"]["PATH"]
if env["PLATFORM"] == "win32" :
	commandEnv["ENV"]["PATH"] = commandEnv.subst( "$BUILD_DIR/lib" + os.path.pathsep ) + commandEnv["ENV"]["PATH"]

if commandEnv["PLATFORM"]=="darwin" :
	commandEnv["ENV"]["DYLD_LIBRARY_PATH"] = commandEnv.subst( ":".join(
		[ "/System/Library/Frameworks/ImageIO.framework/Resources", "$BUILD_DIR/lib" ] +
		split( commandEnv["LOCATE_DEPENDENCY_LIBPATH"] )
	) )
elif commandEnv["PLATFORM"] == "win32" :
	commandEnv["ENV"]["PATH"] = commandEnv.subst( ";".join( [ "$BUILD_DIR/lib" ] + split( commandEnv[ "LOCATE_DEPENDENCY_LIBPATH" ] ) + [ commandEnv["ENV"]["PATH"] ] ) )
else:
	commandEnv["ENV"]["LD_LIBRARY_PATH"] = commandEnv.subst( ":".join( [ "$BUILD_DIR/lib" ] + split( commandEnv["LOCATE_DEPENDENCY_LIBPATH"] ) ) )

commandEnv["ENV"]["PYTHONPATH"] = commandEnv.subst( os.path.pathsep.join( split( commandEnv["LOCATE_DEPENDENCY_PYTHONPATH"] ) ) )

# SIP on MacOS prevents DYLD_LIBRARY_PATH being passed down so we make sure
# we also pass through to gaffer the other base vars it uses to populate paths
# for third-party support.
for v in ( 'ARNOLD_ROOT', 'DELIGHT_ROOT' ) :
	commandEnv["ENV"][ v ] = commandEnv[ v ]

def runCommand( command ) :

	command = commandEnv.subst( command )
	sys.stderr.write( command + "\n" )
	return subprocess.check_output( command, shell=True, env=commandEnv["ENV"], universal_newlines=True )

###############################################################################################
# The basic environment for building libraries
###############################################################################################

baseLibEnv = env.Clone()

baseLibEnv.Append(

	LIBS = [
		"boost_iostreams$BOOST_LIB_SUFFIX",
		"boost_filesystem$BOOST_LIB_SUFFIX",
		"boost_date_time$BOOST_LIB_SUFFIX",
		"boost_thread$BOOST_LIB_SUFFIX",
		"boost_wave$BOOST_LIB_SUFFIX",
		"boost_regex$BOOST_LIB_SUFFIX",
		"boost_system$BOOST_LIB_SUFFIX",
		"boost_chrono$BOOST_LIB_SUFFIX",
		"tbb",
		"Imath$OPENEXR_LIB_SUFFIX",
		"IlmImf$OPENEXR_LIB_SUFFIX",
		"IECore$CORTEX_LIB_SUFFIX",
	],

)

# Determine boost version

boostVersionHeader = baseLibEnv.FindFile(
	"boost/version.hpp",
	[ "$BUILD_DIR/include" ] +
	baseLibEnv["LOCATE_DEPENDENCY_SYSTEMPATH"] +
	baseLibEnv["LOCATE_DEPENDENCY_CPPPATH"]
)

if not boostVersionHeader :
	sys.stderr.write( "ERROR : unable to find \"boost/version.hpp\".\n" )
	Exit( 1 )

with open( str( boostVersionHeader ) ) as f :
	for line in f.readlines() :
		m = re.match( "^#define BOOST_LIB_VERSION \"(.*)\"\s*$", line )
		if m :
			boostVersion = m.group( 1 )
			m = re.match( "^([0-9]+)_([0-9]+)(?:_([0-9]+)|)$", boostVersion )
			baseLibEnv["BOOST_MAJOR_VERSION"] = m.group( 1 )
			baseLibEnv["BOOST_MINOR_VERSION"] = m.group( 2 )

if "BOOST_MAJOR_VERSION" not in baseLibEnv :
	sys.stderr.write( "ERROR : unable to determine boost version from \"{}\".\n".format(  boostVersionHeader ) )
	Exit( 1 )

###############################################################################################
# The basic environment for building python modules
###############################################################################################

basePythonEnv = baseLibEnv.Clone()

basePythonEnv["PYTHON_VERSION"] = subprocess.check_output(
	[ "python", "-c", "import sys; print( '{}.{}'.format( *sys.version_info[:2] ) )" ],
	env=commandEnv["ENV"], universal_newlines=True
).strip()

if basePythonEnv["PLATFORM"] == "win32" :
	basePythonEnv["PYTHON_VERSION"] = basePythonEnv["PYTHON_VERSION"].replace( ".", "" )

basePythonEnv["PYTHON_ABI_VERSION"] = basePythonEnv["PYTHON_VERSION"]
basePythonEnv["PYTHON_ABI_VERSION"] += subprocess.check_output(
	[ "python", "-c", "import sysconfig; print( sysconfig.get_config_var( 'abiflags' ) or '' )" ],
	env=commandEnv["ENV"], universal_newlines=True
).strip()

# if BOOST_PYTHON_LIB_SUFFIX is provided, use it
boostPythonLibSuffix = basePythonEnv.get( "BOOST_PYTHON_LIB_SUFFIX", None )
if boostPythonLibSuffix is None :
	basePythonEnv["BOOST_PYTHON_LIB_SUFFIX"] = basePythonEnv["BOOST_LIB_SUFFIX"]
	if ( int( basePythonEnv["BOOST_MAJOR_VERSION"] ), int( basePythonEnv["BOOST_MINOR_VERSION"] ) ) >= ( 1, 67 ) :
		basePythonEnv["BOOST_PYTHON_LIB_SUFFIX"] = basePythonEnv["PYTHON_VERSION"].replace( ".", "" ) + basePythonEnv["BOOST_PYTHON_LIB_SUFFIX"]

basePythonEnv.Append(

	CPPDEFINES = [
		( "BOOST_PYTHON_MAX_ARITY", "20" ),
	],

	LIBS = [
		"boost_python$BOOST_PYTHON_LIB_SUFFIX",
		"IECorePython$CORTEX_PYTHON_LIB_SUFFIX",
		"Gaffer",
		"python$PYTHON_ABI_VERSION",
	],

)

if basePythonEnv["PLATFORM"]=="darwin" :

	basePythonEnv.Append(
		CPPPATH = [ "$BUILD_DIR/lib/Python.framework/Versions/$PYTHON_VERSION/include/python$PYTHON_VERSION" ],
		LIBS = [ "python$PYTHON_VERSION" ],
	)

	if basePythonEnv["PYTHON_VERSION"].split( "." )[0] == "2" :
		basePythonEnv.Append(
			LIBPATH = [ "$BUILD_DIR/lib/Python.framework/Versions/$PYTHON_VERSION/lib/python$PYTHON_VERSION/config" ]
		)
	else :
		basePythonEnv.Append(
			LIBPATH = [ "$BUILD_DIR/lib/Python.framework/Versions/$PYTHON_VERSION/lib" ]
		)

else :

	basePythonEnv.Append(
		CPPPATH = [ "$BUILD_DIR/include/python$PYTHON_ABI_VERSION" ]
	)

	if basePythonEnv["PLATFORM"] == "win32" :

		basePythonEnv.Append( LIBPATH = "$BUILD_DIR/libs" )

###############################################################################################
# Arnold configuration
###############################################################################################

arnoldInstallRoot = ""
if env["ARNOLD_ROOT"] :

	# Version

	arnoldHeader = env.subst( "$ARNOLD_ROOT/include/ai_version.h" )
	if not os.path.exists( arnoldHeader ) :
		sys.stderr.write( "ERROR : unable to find \"{}\".\n".format( arnoldHeader ) )
		Exit( 1 )

	arnoldVersions = {}
	for line in open( arnoldHeader ) :
		m = re.match( "^#define AI_VERSION_(ARCH|MAJOR)_NUM\s*([0-9]+)", line )
		if m :
			arnoldVersions[m.group(1)] = m.group( 2 )

	if set( arnoldVersions.keys() ) != { "ARCH", "MAJOR" } :
		sys.stderr.write( "ERROR : unable to parse \"{}\".\n".format( arnoldHeader ) )
		Exit( 1 )

	# Install root

	arnoldInstallRoot = "${{BUILD_DIR}}/arnold/{ARCH}.{MAJOR}".format( **arnoldVersions )

	# Metadata. Our `arnoldPlugins/gaffer.mtd` contains metadata for all the Arnold
	# nodes we know about, in all Arnold versions. We need to filter this down
	# to only the nodes in _this_ Arnold version during installation. Arnold emits
	# warnings if we attempt to register metadata for nodes that don't exist.

	def filterMetadata( target, source, env ) :

		# Get set of built-in nodes

		kickEnv = env["ENV"].copy()
		kickEnv["PATH"] = os.pathsep.join( [ os.path.join( env["ARNOLD_ROOT"], "bin" ), kickEnv["PATH"] ] )
		kickOutput = subprocess.check_output(
			"kick -nodes",
			env = kickEnv,
			universal_newlines = True,
			shell = True
		)

		nodeDefRegex = re.compile( r"\s*([a-zA-Z0-9_]+)\s+(driver|color_manager|driver|filter|light|operator|options|override|shader|shape)" )
		nodes = set()
		for line in kickOutput.split( "\n" ) :
			m = nodeDefRegex.match( line )
			if m :
				nodes.add( m.group( 1 ) )

		# Filter the input metadata file so that we only include metadata
		# for nodes that exist.

		newNodeRegex = re.compile( r"^\[node ([a-zA-Z_0-9]+)\]" )
		with open( str( source[0] ) ) as inFile :
			with open( str( target[0] ), "w" ) as outFile :
				omit = False
				for line in inFile.readlines() :
					m = newNodeRegex.match( line )
					if m :
						nodeName = m.group( 1 )
						omit = nodeName not in nodes
						if omit :
							sys.stderr.write( "Omitting non-existent node {}\n".format( nodeName ) )
					if not omit :
						outFile.write( line )

	metadataInstall = env.Command(
		os.path.join( arnoldInstallRoot, "arnoldPlugins/gaffer.mtd" ),
		"arnoldPlugins/gaffer.mtd",
		filterMetadata
	)
	env.Alias( "build", metadataInstall )

###############################################################################################
# Definitions for the libraries we wish to build
###############################################################################################

libraries = {

	"Gaffer" : {
		"envAppends" : {
			"LIBS" : [ "Half" ],
		}
	},

	"GafferTest" : {
		"envAppends" : {
			"LIBS" : [ "Gaffer" ],
		},
		"pythonEnvAppends" : {
			"LIBS" : [ "GafferTest", "GafferBindings" ],
		},
		"additionalFiles" : glob.glob( "python/GafferTest/*/*" ) + glob.glob( "python/GafferTest/*/*/*" ),
		"apps" : [ "cli", "env", "license", "python", "stats", "test" ],
	},

	"GafferUI" : {
		"envAppends" : {
			"LIBS" : [ "Gaffer", "Iex$OPENEXR_LIB_SUFFIX", "IECoreGL$CORTEX_LIB_SUFFIX", "IECoreImage$CORTEX_LIB_SUFFIX", "IECoreScene$CORTEX_LIB_SUFFIX" ],
		},
		"pythonEnvAppends" : {
			"LIBS" : [ "IECoreImage$CORTEX_LIB_SUFFIX", "IECoreScene$CORTEX_LIB_SUFFIX", "IECoreGL$CORTEX_LIB_SUFFIX", "GafferUI", "GafferBindings" ],
		},
		"mocSourceFiles" : [
			"src/GafferUIModule/PathListingWidgetBinding.cpp",
		],
		"apps" : [ "browser", "gui", "screengrab", "view" ],
	},

	"GafferUITest" : {

		"additionalFiles" : glob.glob( "python/GafferUITest/scripts/*.gfr" ),

	},

	"GafferDispatch" : {
		"envAppends" : {
			"LIBS" : [ "Gaffer" ],
		},
		"pythonEnvAppends" : {
			"LIBS" : [ "GafferBindings", "GafferDispatch" ],
		},
		"apps" : [ "execute" ],
	},

	"GafferDispatchTest" : {

		"additionalFiles" : glob.glob( "python/GafferDispatchTest/*/*" ) + glob.glob( "python/GafferDispatchTest/*/*/*" ),

	},

	"GafferDispatchUI" : {
		"apps" : [ "dispatch" ],
	},

	"GafferDispatchUITest" : {},

	"GafferCortex" : {
		"envAppends" : {
			"LIBS" : [ "Gaffer", "GafferDispatch" ],
		},
		"pythonEnvAppends" : {
			"LIBS" : [ "GafferBindings", "GafferCortex", "GafferDispatch" ],
		},
		"requiredOptions" : [ "GAFFERCORTEX" ],
	},

	"GafferCortexTest" : {
		"additionalFiles" : glob.glob( "python/GafferCortexTest/*/*" ) + glob.glob( "python/GafferCortexTest/*/*/*" ) + glob.glob( "python/GafferCortexTest/images/*" ),
		"requiredOptions" : [ "GAFFERCORTEX" ],
	},

	"GafferCortexUI" : {
		"apps" : [ "op" ],
		"requiredOptions" : [ "GAFFERCORTEX" ],
	},

	"GafferCortexUITest" : {
		"requiredOptions" : [ "GAFFERCORTEX" ],
	},

	"GafferScene" : {
		"envAppends" : {
			"LIBS" : [ "Gaffer", "Iex$OPENEXR_LIB_SUFFIX", "IECoreGL$CORTEX_LIB_SUFFIX", "IECoreImage$CORTEX_LIB_SUFFIX",  "IECoreScene$CORTEX_LIB_SUFFIX", "GafferImage", "GafferDispatch", "Half" ],
		},
		"pythonEnvAppends" : {
			"LIBS" : [ "GafferBindings", "GafferScene", "GafferDispatch", "GafferImage", "IECoreScene$CORTEX_LIB_SUFFIX", "IECoreGL$CORTEX_LIB_SUFFIX" ],
		},
		"additionalFiles" : glob.glob( "glsl/*.frag" ) + glob.glob( "glsl/*.vert" ) + glob.glob( "include/GafferScene/Private/IECore*Preview/*.h" )
	},

	"GafferSceneTest" : {
		"envAppends" : {
			"LIBS" : [ "Gaffer", "GafferDispatch", "GafferScene", "IECoreScene$CORTEX_LIB_SUFFIX" ],
		},
		"pythonEnvAppends" : {
			"LIBS" : [ "Gaffer", "GafferDispatch", "GafferBindings", "GafferScene", "GafferSceneTest" ],
		},
		"additionalFiles" : glob.glob( "python/GafferSceneTest/*/*" ),
	},

	"GafferSceneUI" : {
		"envAppends" : {
			"LIBS" : [ "Gaffer", "GafferUI", "GafferImage", "GafferImageUI", "GafferScene", "Iex$OPENEXR_LIB_SUFFIX", "IECoreGL$CORTEX_LIB_SUFFIX", "IECoreImage$CORTEX_LIB_SUFFIX", "IECoreScene$CORTEX_LIB_SUFFIX" ],
		},
		"pythonEnvAppends" : {
			"LIBS" : [ "IECoreGL$CORTEX_LIB_SUFFIX", "GafferBindings", "GafferScene", "GafferUI", "GafferImageUI", "GafferSceneUI", "IECoreScene$CORTEX_LIB_SUFFIX" ],
		},
	},

	"GafferSceneUITest" : {},

	"GafferImage" : {
		"envAppends" : {
			"CPPPATH" : [ "$BUILD_DIR/include/freetype2" ],
			"LIBS" : [ "Gaffer", "GafferDispatch", "Iex$OPENEXR_LIB_SUFFIX", "IECoreImage$CORTEX_LIB_SUFFIX", "OpenImageIO$OIIO_LIB_SUFFIX", "OpenImageIO_Util$OIIO_LIB_SUFFIX", "OpenColorIO$OCIO_LIB_SUFFIX", "freetype" ],
		},
		"pythonEnvAppends" : {
			"LIBS" : [ "GafferBindings", "GafferImage", "GafferDispatch", "IECoreImage$CORTEX_LIB_SUFFIX", ],
		},
	},

	"GafferImageTest" : {
		"envAppends" : {
			"LIBS" : [ "Gaffer", "GafferImage", "OpenImageIO$OIIO_LIB_SUFFIX",  ],
		},
		"pythonEnvAppends" : {
			"LIBS" : [ "GafferImage", "GafferImageTest" ],
		},
		"additionalFiles" : glob.glob( "python/GafferImageTest/scripts/*" ) + glob.glob( "python/GafferImageTest/images/*" ) + glob.glob( "python/GafferImageTest/openColorIO/luts/*" ) + glob.glob( "python/GafferImageTest/openColorIO/*" ),
	},

	"GafferImageUITest" : {},

	"GafferImageUI" : {
		"envAppends" : {
			"LIBS" : [ "IECoreGL$CORTEX_LIB_SUFFIX", "Gaffer", "GafferImage", "GafferUI", "OpenColorIO$OCIO_LIB_SUFFIX", "IECoreScene$CORTEX_LIB_SUFFIX" ],
		},
		"pythonEnvAppends" : {
			"CPPPATH" : [ "$PYBIND11/include" ],
			"LIBS" : [ "GafferBindings", "GafferUI", "GafferImage", "GafferImageUI" ],
		},
	},

	"IECoreArnold" : {
		"envAppends" : {
			"LIBPATH" : [ "$ARNOLD_ROOT/bin" ] if env["PLATFORM"] != "win32" else [ "$ARNOLD_ROOT/bin", "$ARNOLD_ROOT/lib" ],
			## \todo Remove GafferScene. We need it at present to get access to `IECoreScenePreview::Renderer`,
			# but IECoreArnold must never depend on Gaffer code; logically it is in the layer below Gaffer.
			"LIBS" : [ "GafferScene", "ai", "IECoreScene$CORTEX_LIB_SUFFIX", "IECoreVDB$CORTEX_LIB_SUFFIX", "openvdb$VDB_LIB_SUFFIX" ],
			"CXXFLAGS" : [ "-DAI_ENABLE_DEPRECATION_WARNINGS" ],
			"CPPPATH" : [ "$ARNOLD_ROOT/include" ],
		},
		"pythonEnvAppends" : {
			"LIBPATH" : [ "$ARNOLD_ROOT/bin" ] if env["PLATFORM"] != "win32" else [ "$ARNOLD_ROOT/bin", "$ARNOLD_ROOT/lib" ],
			"LIBS" : [ "IECoreScene$CORTEX_LIB_SUFFIX", "IECoreArnold" ],
			"CXXFLAGS" : [ "-DAI_ENABLE_DEPRECATION_WARNINGS" ],
			"CPPPATH" : [ "$ARNOLD_ROOT/include" ],
		},
		"requiredOptions" : [ "ARNOLD_ROOT" ],
		"installRoot" : arnoldInstallRoot,
	},

	"IECoreArnoldTest" : {
		"additionalFiles" : glob.glob( "python/IECoreArnoldTest/metadata/*" ) + glob.glob( "python/IECoreArnoldTest/assFiles/*" ),
		"requiredOptions" : [ "ARNOLD_ROOT" ],
		"installRoot" : arnoldInstallRoot,
	},

	"GafferArnold" : {
		"envAppends" : {
			"LIBPATH" : [ "$ARNOLD_ROOT/bin" ] if env["PLATFORM"] != "win32" else [ "$ARNOLD_ROOT/bin", "$ARNOLD_ROOT/lib" ],
			"LIBS" : [ "Gaffer", "GafferScene", "GafferDispatch", "ai", "GafferVDB", "openvdb$VDB_LIB_SUFFIX",  "IECoreScene$CORTEX_LIB_SUFFIX", "IECoreVDB$CORTEX_LIB_SUFFIX", "IECoreArnold", "GafferOSL" ],
			"CXXFLAGS" : [ "-DAI_ENABLE_DEPRECATION_WARNINGS" ],
			"CPPPATH" : [ "$ARNOLD_ROOT/include" ],
		},
		"pythonEnvAppends" : {
			"LIBPATH" : [ "$ARNOLD_ROOT/bin" ] if env["PLATFORM"] != "win32" else [ "$ARNOLD_ROOT/bin", "$ARNOLD_ROOT/lib" ],
			"LIBS" : [ "Gaffer", "GafferScene", "GafferBindings", "GafferVDB", "GafferDispatch", "GafferArnold", "GafferOSL", "IECoreScene$CORTEX_LIB_SUFFIX", "IECoreArnold" ],
			"CXXFLAGS" : [ "-DAI_ENABLE_DEPRECATION_WARNINGS" ],
			"CPPPATH" : [ "$ARNOLD_ROOT/include" ],
		},
		"requiredOptions" : [ "ARNOLD_ROOT" ],
		"installRoot" : arnoldInstallRoot,
	},

	"GafferArnoldTest" : {
		"additionalFiles" : glob.glob( "python/GafferArnoldTest/volumes/*" ) + glob.glob( "python/GafferArnoldTest/metadata/*" ) + glob.glob( "python/GafferArnoldTest/images/*" ),
		"requiredOptions" : [ "ARNOLD_ROOT" ],
		"installRoot" : arnoldInstallRoot,
	},

	"GafferArnoldUI" : {
		"envAppends" : {
			"LIBPATH" : [ "$ARNOLD_ROOT/bin" ] if env["PLATFORM"] != "win32" else [ "$ARNOLD_ROOT/bin", "$ARNOLD_ROOT/lib" ],
			"LIBS" : [ "IECoreScene$CORTEX_LIB_SUFFIX", "IECoreGL$CORTEX_LIB_SUFFIX", "OpenImageIO$OIIO_LIB_SUFFIX", "OpenImageIO_Util$OIIO_LIB_SUFFIX", "oslquery$OSL_LIB_SUFFIX", "Gaffer", "GafferScene", "GafferOSL", "GafferSceneUI", "ai" ],
			"CXXFLAGS" : [ "-DAI_ENABLE_DEPRECATION_WARNINGS" ],
			"CPPPATH" : [ "$ARNOLD_ROOT/include" ],
		},
		"pythonEnvAppends" : {
			"LIBS" : [ "GafferArnoldUI", "GafferSceneUI", "IECoreScene$CORTEX_LIB_SUFFIX" ],
		},
		"requiredOptions" : [ "ARNOLD_ROOT" ],
		"installRoot" : arnoldInstallRoot,
	},

	"GafferArnoldUITest" : {
		"additionalFiles" : glob.glob( "python/GafferArnoldUITest/metadata/*" ),
		"requiredOptions" : [ "ARNOLD_ROOT" ],
		"installRoot" : arnoldInstallRoot,
	},

	"GafferArnoldPlugin" : {
		"envAppends" : {
			"LIBPATH" : [ "$ARNOLD_ROOT/bin" ] if env["PLATFORM"] != "win32" else [ "$ARNOLD_ROOT/bin", "$ARNOLD_ROOT/lib" ],
			"LIBS" : [ "IECoreArnold", "ai", "IECoreImage$CORTEX_LIB_SUFFIX" ],
			"CXXFLAGS" : [ "-DAI_ENABLE_DEPRECATION_WARNINGS" ],
			"CPPPATH" : [ "$ARNOLD_ROOT/include" ],
		},
		"envReplacements" : {
			"SHLIBPREFIX" : "",
		},
		"installName" : "arnoldPlugins/Gaffer",
		"requiredOptions" : [ "ARNOLD_ROOT" ],
		"installRoot" : arnoldInstallRoot,
	},

	"GafferOSL" : {
		"envAppends" : {
			"CPPPATH" : [ "$OSLHOME/include/OSL" ],
			"LIBS" : [ "Gaffer", "GafferScene", "GafferImage", "OpenImageIO$OIIO_LIB_SUFFIX", "OpenImageIO_Util$OIIO_LIB_SUFFIX", "oslquery$OSL_LIB_SUFFIX", "oslexec$OSL_LIB_SUFFIX", "Iex$OPENEXR_LIB_SUFFIX", "IECoreImage$CORTEX_LIB_SUFFIX", "IECoreScene$CORTEX_LIB_SUFFIX" ],
		},
		"pythonEnvAppends" : {
			"CPPPATH" : [ "$OSLHOME/include/OSL" ],
			"LIBS" : [ "GafferBindings", "GafferScene", "GafferImage", "GafferOSL", "Iex$OPENEXR_LIB_SUFFIX", "IECoreScene$CORTEX_LIB_SUFFIX" ],
		},
		"oslHeaders" : glob.glob( "shaders/*/*.h" ),
		"oslShaders" : glob.glob( "shaders/*/*.osl" ),
	},

	"GafferOSLUI" : {
		"envAppends" : {
			"LIBS" : [ "Gaffer", "GafferUI", "GafferOSL" ],
		},
		"pythonEnvAppends" : {
			"LIBS" : [ "IECoreGL$CORTEX_LIB_SUFFIX", "GafferBindings", "GafferScene", "GafferUI", "GafferImageUI", "GafferOSLUI" ],
		},
	},

	"GafferOSLTest" : {
		"additionalFiles" : glob.glob( "python/GafferOSLTest/*/*" ),
	},

	"GafferOSLUITest" : {},

	"GafferDelight" : {
		"envAppends" : {
			"CPPPATH" : [ "$DELIGHT_ROOT/include" ],
			"LIBS" : [ "Gaffer", "GafferScene", "GafferDispatch", "IECoreScene$CORTEX_LIB_SUFFIX", "3delight" ],
			"LIBPATH" : [ "$DELIGHT_ROOT/lib" ],
		},
		"pythonEnvAppends" : {
			"LIBS" : [ "GafferBindings", "GafferScene", "GafferDispatch", "GafferDelight" ],
			"LIBPATH" : [ "$DELIGHT_ROOT/lib" ],
		},
		"requiredOptions" : [ "DELIGHT_ROOT" ],
	},

	"GafferDelightTest" : {},

	"GafferDelightUI" : {},

	"GafferDelightUITest" : {},

	"GafferAppleseed" : {
		"envAppends" : {
			"CXXFLAGS" : [ systemIncludeArgument, "$APPLESEED_ROOT/include", "-DAPPLESEED_ENABLE_IMATH_INTEROP" ],
			"LIBPATH" : [ "$APPLESEED_ROOT/lib" ],
			"LIBS" : [ "Gaffer", "GafferDispatch", "GafferScene", "appleseed",  "IECoreScene$CORTEX_LIB_SUFFIX", "IECoreAppleseed$CORTEX_LIB_SUFFIX", "OpenImageIO$OIIO_LIB_SUFFIX", "OpenImageIO_Util$OIIO_LIB_SUFFIX", "oslquery$OSL_LIB_SUFFIX" ],
			"CPPDEFINES" : [ "APPLESEED_USE_SSE" ] if platform.machine() != "arm64" else [],
		},
		"pythonEnvAppends" : {
			"CXXFLAGS" : [ systemIncludeArgument, "$APPLESEED_ROOT/include", "-DAPPLESEED_ENABLE_IMATH_INTEROP" ],
			"LIBPATH" : [ "$APPLESEED_ROOT/lib" ],
			"LIBS" : [ "Gaffer", "GafferDispatch", "GafferScene", "GafferBindings", "GafferAppleseed" ],
			"CPPDEFINES" : [ "APPLESEED_USE_SSE" ] if platform.machine() != "arm64" else [],
		},
		"requiredOptions" : [ "APPLESEED_ROOT" ],
	},

	"GafferAppleseedTest" : {
		"additionalFiles" : glob.glob( "python/GafferAppleseedTest/*/*" ),
	},

	"GafferAppleseedUI" : {},

	"GafferAppleseedUITest" : {},

	"GafferCycles" : {
		"envAppends" : {
			"LIBPATH" : [ "$CYCLES_ROOT/lib" ],
			"LIBS" : [
				"IECoreScene$CORTEX_LIB_SUFFIX", "IECoreImage$CORTEX_LIB_SUFFIX", "IECoreVDB$CORTEX_LIB_SUFFIX",
				"Gaffer", "GafferScene", "GafferDispatch", "GafferOSL",
				"cycles_session", "cycles_scene", "cycles_graph", "cycles_bvh", "cycles_device", "cycles_kernel", "cycles_kernel_osl",
				"cycles_integrator", "cycles_util", "cycles_subd", "extern_sky",
				"OpenImageIO$OIIO_LIB_SUFFIX", "OpenImageIO_Util$OIIO_LIB_SUFFIX", "oslexec$OSL_LIB_SUFFIX", "openvdb$VDB_LIB_SUFFIX",
				"Alembic", "osdCPU", "OpenColorIO$OCIO_LIB_SUFFIX", "embree3",
			],
			"CXXFLAGS" : [ systemIncludeArgument, "$CYCLES_ROOT/include" ],
			"CPPDEFINES" : [
				( "CCL_NAMESPACE_BEGIN", "namespace ccl {" ),
				( "CCL_NAMESPACE_END", "}" ),
				( "WITH_OSL", "1" ),
			],
			"FRAMEWORKS" : [ "Foundation", "Metal" ],
		},
		"pythonEnvAppends" : {
			"LIBPATH" : [ "$CYCLES_ROOT/lib" ],
			"LIBS" : [
				"Gaffer", "GafferScene", "GafferDispatch", "GafferBindings", "GafferCycles",
				"OpenImageIO_Util$OIIO_LIB_SUFFIX",
			],
			"CXXFLAGS" : [ systemIncludeArgument, "$CYCLES_ROOT/include" ],
			"CPPDEFINES" : [
				( "CCL_NAMESPACE_BEGIN", "namespace ccl {" ),
				( "CCL_NAMESPACE_END", "}" ),
			],
		},
		"requiredOptions" : [ "CYCLES_ROOT" ],
	},

	"GafferCyclesTest" : { "requiredOptions" : [ "CYCLES_ROOT" ], },

	"GafferCyclesUI" : { "requiredOptions" : [ "CYCLES_ROOT" ], },

	"GafferCyclesUITest" : { "requiredOptions" : [ "CYCLES_ROOT" ], },

	"GafferTractor" : {},

	"GafferTractorTest" : {},

	"GafferTractorUI" : {},

	"GafferTractorUITest" : {},

	"GafferUSD" : {
		"envAppends" : {
			"LIBS" : [ "Gaffer", "GafferDispatch", "GafferScene", "IECoreScene$CORTEX_LIB_SUFFIX" ] + [ "${USD_LIB_PREFIX}" + x for x in [ "sdf", "arch", "tf", "vt" ] ],
			# USD includes "at least one deprecated or antiquated header", so we
			# have to drop our usual strict warning levels.
			"CXXFLAGS" : [ "-Wno-deprecated" if env["PLATFORM"] != "win32" else "/wd4996" ],
		},
		"pythonEnvAppends" : {
			"LIBS" : [ "GafferUSD", "GafferScene", "GafferDispatch", "GafferBindings" ],
		},
		# USD's Python bindings are intrusive to the main library.
		"libraryDependsOnPython" : True,
		"requiredOptions" : [ "GAFFERUSD" ],
	},

	"GafferUSDTest" : {
		"requiredOptions" : [ "GAFFERUSD" ],
	},

	"GafferUSDUI" : {
		"requiredOptions" : [ "GAFFERUSD" ],
	},

	"GafferUSDUITest" : {
		"requiredOptions" : [ "GAFFERUSD" ],
	},

	"GafferVDB" : {
		"envAppends" : {
			"LIBS" : [ "Gaffer", "GafferScene", "Half", "openvdb$VDB_LIB_SUFFIX", "IECoreVDB$CORTEX_LIB_SUFFIX", "IECoreScene$CORTEX_LIB_SUFFIX" ],
		},
		"pythonEnvAppends" : {
			"LIBS" : [ "GafferBindings", "GafferScene", "GafferVDB", "openvdb$VDB_LIB_SUFFIX", "IECoreVDB$CORTEX_LIB_SUFFIX", "IECoreScene$CORTEX_LIB_SUFFIX"],
		}
	},

	"GafferVDBTest" : {
		"additionalFiles" : glob.glob( "python/GafferVDBTest/*/*" ),
	},

	"GafferVDBUI" : {
		"envAppends" : {
			"LIBS" : [ "Gaffer", "GafferScene", "GafferSceneUI", "IECoreVDB$CORTEX_LIB_SUFFIX", "IECoreScene$CORTEX_LIB_SUFFIX", "IECoreGL$CORTEX_LIB_SUFFIX", "GafferVDB", "openvdb$VDB_LIB_SUFFIX" ],
		},
		"pythonEnvAppends" : {
			"LIBS" : [ "GafferScene", "GafferVDB", "GafferVDBUI", "openvdb$VDB_LIB_SUFFIX" ],
		}
	},

	"GafferVDBUITest" : {
		"additionalFiles" : glob.glob( "python/GafferVDBUITest/*/*" ),
	},

	"scripts" : {
		"additionalFiles" : [ "bin/gaffer", "bin/__gaffer.py" ],
	},

	"misc" : {
		"additionalFiles" : [ "LICENSE" ],
	},

	"IECore" : {

		"classStubs" : [

			# files
			( "SequenceLsOp", "ops/files/sequenceLs" ),
			( "SequenceCpOp", "ops/files/sequenceCopy" ),
			( "SequenceMvOp", "ops/files/sequenceMove" ),
			( "SequenceRmOp", "ops/files/sequenceRemove" ),
			( "SequenceRenumberOp", "ops/files/sequenceRenumber" ),
			( "SequenceConvertOp", "ops/files/sequenceConvert" ),

		],

	},

}

if env["PLATFORM"] == "win32" :
	libraries["scripts"]["additionalFiles"].append( "bin/gaffer.cmd" )

# Add on OpenGL libraries to definitions - these vary from platform to platform
for library in ( "GafferUI", "GafferScene", "GafferSceneUI", "GafferImageUI" ) :
	if env["PLATFORM"] == "darwin" :
		libraries[library]["envAppends"].setdefault( "FRAMEWORKS", [] ).append( "OpenGL" )
	elif env["PLATFORM"] == "win32" :
		libraries[library]["envAppends"]["LIBS"].append( "opengl32" )
	else :
		libraries[library]["envAppends"]["LIBS"].append( [ "GL", "GLX" ] )
		libraries[library]["pythonEnvAppends"]["LIBS"].append( [ "GL", "GLX" ] )
	libraries[library]["envAppends"]["LIBS"].append( "GLEW$GLEW_LIB_SUFFIX" )

# Add on Qt libraries to definitions - these vary from platform to platform

def addQtLibrary( library, qtLibrary, pythonOnly = True ) :

	if env["PLATFORM"] == "darwin" :
		libraries[library]["pythonEnvAppends"].setdefault( "FRAMEWORKS", [] ).append( "Qt" + qtLibrary )
		if not pythonOnly:
			libraries[library]["envAppends"].setdefault( "FRAMEWORKS", [] ).append( "Qt" + qtLibrary )
	else :
		prefix = "Qt" if int( env["QT_VERSION"] ) < 5 else "Qt${QT_VERSION}"
		libraries[library]["pythonEnvAppends"]["LIBS"].append( prefix + qtLibrary )
		if not pythonOnly:
			libraries[library]["envAppends"]["LIBS"].append( prefix + qtLibrary )

for library in ( "GafferUI", ) :
	addQtLibrary( library, "Core", False )
	addQtLibrary( library, "Gui" )
	addQtLibrary( library, "OpenGL" )
	addQtLibrary( library, "Test" )
	if int( env["QT_VERSION"] ) > 4 :
		addQtLibrary( library, "Widgets" )

# Add required libraries for Windows

if env["PLATFORM"] == "win32" :

	for library in ( "Gaffer", ) :

		libraries[library].setdefault( "envAppends", {} )
		libraries[library]["envAppends"].setdefault( "LIBS", [] ).extend( [ "Advapi32" ] )

# Optionally add vTune requirements

if os.path.exists( env.subst("$VTUNE_ROOT") ):

	for library in ( "Gaffer", ) :

		libraries[library].setdefault( "envAppends", {} )
		libraries[library]["envAppends"].setdefault( "CXXFLAGS", [] ).extend(
			[ systemIncludeArgument, "$VTUNE_ROOT/include", "-DGAFFER_VTUNE" ]
		)
		libraries[library]["envAppends"].setdefault( "LIBPATH", [] ).extend( [ "$VTUNE_ROOT/lib64" ] )
		libraries[library]["envAppends"].setdefault( "LIBS", [] ).extend( [ "ittnotify", "dl" ] )

		libraries[library].setdefault( "pythonEnvAppends", {} )
		libraries[library]["pythonEnvAppends"].setdefault( "CXXFLAGS", [] ).extend( [ "-DGAFFER_VTUNE" ] )

#########################################################################################################
# Repair Symlinks on Windows
#########################################################################################################

# Windows does not support symlinks except with special (non-default)
# privileges. When cloning the repository, git will create symlink source files
# as a text file with the symlink target as its content. We override the
# `Install()` builder to detect such files and install the target instead.

if env["PLATFORM"] == "win32" :

	def customInstaller( dest, source, env ) :

		if os.path.isdir( source ) or os.path.isdir( dest ) :
			raise RuntimeError( "Cannot copy {} to {}. Source and destination cannot be directories.".format( source, dest ) )

		fileInfo = runCommand( "git ls-files -s {}".format( source ) ).split()

		if len( fileInfo ) == 4 or len( fileInfo ) == 5:

			# ls-files output format: [<tag> ]<mode> <object> <stage> <file>
			# The magic code for symlinks in git is file mode 120000

			fileMode = fileInfo[1] if len( fileInfo ) == 5 else fileInfo[0]
			filePath = fileInfo[4] if len( fileInfo ) == 5 else fileInfo[3]
			filePath = filePath.replace( "/", "\\" )  # filePath comes in from git with /

			if fileMode == "120000" and os.path.exists( filePath ):

				with open( filePath, "r" ) as f :

					sourceFile = f.readline().replace( "/", "\\" )

					linkSource = os.path.abspath(
						os.path.join(
							os.getcwd(),
							os.path.dirname(filePath ),
							sourceFile
						)
					)

					# If running with privileges that allow symlinks, the file content will
					# already be correct (`linkSource` will likely be the first line of
					# the license). Don't copy those files by checking if the linked file exists.
					if os.path.isfile( linkSource ) :
						source = os.path.abspath( os.path.join( os.path.dirname( linkSource ), sourceFile )  )

						# Make the source relative to the current directory as SCons expects
						source = source.replace( os.getcwd(), "" ).lstrip( os.path.sep )

						shutil.copy2( source, dest )

						return

		shutil.copy2( source, dest )

	env["INSTALL"] = customInstaller

###############################################################################################
# The stuff that actually builds the libraries and python modules
###############################################################################################

for libraryName, libraryDef in libraries.items() :

	# skip this library if we don't have the config we need

	haveRequiredOptions = True
	for requiredOption in libraryDef.get( "requiredOptions", [] ) :
		if not env[requiredOption] :
			haveRequiredOptions = False
			break
	if not haveRequiredOptions :
		continue

	# environment

	libEnv = baseLibEnv.Clone()
	if libraryDef.get( "libraryDependsOnPython" ) :
		libEnv = basePythonEnv.Clone()

	libEnv.Append( CXXFLAGS = "-D{0}_EXPORTS".format( libraryName ) )
	libEnv.Append( **(libraryDef.get( "envAppends", {} )) )
	libEnv.Replace( **(libraryDef.get( "envReplacements", {} )) )

	installRoot = libraryDef.get( "installRoot", "$BUILD_DIR" )

	# library

	librarySource = sorted( glob.glob( "src/" + libraryName + "/*.cpp" ) + glob.glob( "src/" + libraryName + "/*/*.cpp" ) + glob.glob( "src/" + libraryName + "/*/*/*.cpp" ) )
	if librarySource :

		libraryInstallName = libraryDef.get( "installName", "lib/" + libraryName )
		library = libEnv.SharedLibrary( libraryInstallName, librarySource )
		libEnv.Default( library )

		libraryInstall = libEnv.Install(
			os.path.join( installRoot, os.path.dirname( libraryInstallName ) ),
			library
		)
		libEnv.Alias( "build", libraryInstall )

	# header install

	fileSubstitutions = {
		"!GAFFER_MILESTONE_VERSION!" : "$GAFFER_MILESTONE_VERSION",
		"!GAFFER_MAJOR_VERSION!" : "$GAFFER_MAJOR_VERSION",
		"!GAFFER_MINOR_VERSION!" : "$GAFFER_MINOR_VERSION",
		"!GAFFER_PATCH_VERSION!" : "$GAFFER_PATCH_VERSION",
		"!GAFFER_VERSION_SUFFIX!" : "$GAFFER_VERSION_SUFFIX",
	}

	def processHeaders( env, libraryName ) :

		headers = (
			glob.glob( "include/" + libraryName + "/*.h" ) +
			glob.glob( "include/" + libraryName + "/*.inl" ) +
			glob.glob( "include/" + libraryName + "/*/*.h" ) +
			glob.glob( "include/" + libraryName + "/*/*.inl" )
		)

		for headerIn in glob.glob( "include/" + libraryName + "/*.h.in" ) :
			header = env.Substfile(
				os.path.splitext( headerIn )[0],
				headerIn,
				SUBST_DICT = fileSubstitutions
			)
			headers.append( str( header[0] ) )

		for header in headers :
			headerInstall = env.InstallAs(
				os.path.join( installRoot, header ),
				header
			)
			env.Alias( "build", headerInstall )

	processHeaders( libEnv, libraryName )

	# bindings library

	pythonEnv = basePythonEnv.Clone()
	pythonEnv.Append( **(libraryDef.get( "pythonEnvAppends", {} ))  )

	bindingsEnv = pythonEnv.Clone()
	bindingsEnv.Append( CXXFLAGS = "-D{0}Bindings_EXPORTS".format( libraryName ) )

	bindingsSource = sorted( glob.glob( "src/" + libraryName + "Bindings/*.cpp" ) )
	if bindingsSource :

		bindingsLibrary = bindingsEnv.SharedLibrary( "lib/" + libraryName + "Bindings", bindingsSource )
		bindingsEnv.Default( bindingsLibrary )

		bindingsLibraryInstall = bindingsEnv.Install( os.path.join( installRoot, "lib" ), bindingsLibrary )
		env.Alias( "build", bindingsLibraryInstall )

	# bindings header install

	processHeaders( bindingsEnv, libraryName + "Bindings" )

	# python module binary component

	pythonModuleSource = sorted( glob.glob( "src/" + libraryName + "Module/*.cpp" ) )
	if pythonModuleSource :

		pythonModuleEnv = pythonEnv.Clone()
		if bindingsSource :
			pythonModuleEnv.Append( LIBS = [ libraryName + "Bindings" ] )

		pythonModuleEnv["SHLIBPREFIX"] = ""
		if pythonModuleEnv["PLATFORM"] == "darwin" :
			# On MacOS, we must build Python modules with the ".so"
			# prefix rather than the ".dylib" you might expect.
			# This is done by changing the SHLIBSUFFIX variable.
			# But this causes a problem with SCons' automatic
			# scanning for the library dependencies of those modules,
			# because by default it expects the libraries to end in
			# "$SHLIBSUFFIX". So we must also explicitly add
			# the original value of SHLIBSUFFIX (.dylib) to the
			# LIBSUFFIXES variable used by the library scanner.
			pythonModuleEnv["LIBSUFFIXES"].append( pythonModuleEnv.subst( "$SHLIBSUFFIX" ) )
			pythonModuleEnv["SHLIBSUFFIX"] = ".so"
		elif pythonModuleEnv["PLATFORM"] == "win32" :
			pythonModuleEnv["SHLIBSUFFIX"] = ".pyd"

		pythonModule = pythonModuleEnv.SharedLibrary( "python/" + libraryName + "/_" + libraryName, pythonModuleSource )
		pythonModuleEnv.Default( pythonModule )

		moduleInstall = pythonModuleEnv.Install( os.path.join( installRoot, "python", libraryName ), pythonModule )
		pythonModuleEnv.Alias( "build", moduleInstall )

	# Moc preprocessing, for QObject derived classes. SCons does include a "qt" tool that
	# can scan files automatically for the Q_OBJECT macro, but it hasn't been updated for Qt 5.
	# We don't need `moc` for many files, so we just list them manually and emit the `moc`
	# command ourselves.

	for sourceFile in libraryDef.get( "mocSourceFiles", [] ) :
		mocOutput = commandEnv.Command( os.path.splitext( sourceFile )[0] + ".moc", sourceFile, "moc $SOURCE -o $TARGET" )
		# Somehow the above leads to a circular dependency between `mocOutput` and itself.
		# Tell SCons not to worry. The official SCons tool does the same.
		env.Ignore( mocOutput, mocOutput )

	# python component of python module

	pythonFiles = glob.glob( "python/" + libraryName + "/*.py" ) + glob.glob( "python/" + libraryName + "/*/*.py" ) + glob.glob( "python/" + libraryName + "/*/*/*.py" )
	for pythonFile in pythonFiles :
		pythonFileInstall = env.Substfile(
			os.path.join( installRoot, pythonFile ),
			pythonFile,
			SUBST_DICT = fileSubstitutions
		)
		env.Alias( "build", pythonFileInstall )

	# apps

	for app in libraryDef.get( "apps", [] ) :
		appInstall = env.InstallAs( os.path.join( installRoot, "apps", app, "{app}-1.py".format( app=app ) ), "apps/{app}/{app}-1.py".format( app=app ) )
		env.Alias( "build", appInstall )

	# startup files

	for startupDir in libraryDef.get( "apps", [] ) + [ libraryName ] :
		for startupFile in glob.glob( "startup/{startupDir}/*.py".format( startupDir=startupDir ) ) + glob.glob( "startup/{startupDir}/*.gfr".format( startupDir=startupDir ) ) :
			startupFileInstall = env.InstallAs( os.path.join( installRoot, startupFile ), startupFile )
			env.Alias( "build", startupFileInstall )

	# additional files

	for additionalFile in libraryDef.get( "additionalFiles", [] ) :
		if additionalFile in pythonFiles :
			continue
		additionalFileInstall = env.InstallAs( os.path.join( installRoot, additionalFile ), additionalFile )
		env.Alias( "build", additionalFileInstall )

	# osl headers

	for oslHeader in libraryDef.get( "oslHeaders", [] ) :
		oslHeaderInstall = env.InstallAs( os.path.join( installRoot, oslHeader ), oslHeader )
		env.Alias( "oslHeaders", oslHeaderInstall )
		env.Alias( "build", oslHeaderInstall )

	# osl shaders

	def buildOSL( target, source, env ) :
		subprocess.check_call(
			[
				shutil.which( "oslc", path = env["ENV"]["PATH"] ) if env["PLATFORM"] == "win32" else "oslc",
				"-I./shaders",
				"-o",
				str( target[0] ), str( source[0] )
			],
			env = env["ENV"]
		)

	for oslShader in libraryDef.get( "oslShaders", [] ) :
		env.Alias( "build", oslShader )
		compiledFile = commandEnv.Command( os.path.join( installRoot, os.path.splitext( oslShader )[0] + ".oso" ), oslShader, buildOSL )
		env.Depends( compiledFile, "oslHeaders" )
		env.Alias( "build", compiledFile )

	# class stubs

	def buildClassStub( target, source, env ) :

		dir = os.path.dirname( str( target[0] ) )
		if not os.path.isdir( dir ) :
			os.makedirs( dir )

		classLoadableName = dir.rpartition( "/" )[2]

		f = open( str( target[0] ), "w" )
		f.write( "import IECore\n\n" )
		f.write( env.subst( "from $GAFFER_STUB_MODULE import $GAFFER_STUB_CLASS as %s" % classLoadableName ) )

	for classStub in libraryDef.get( "classStubs", [] ) :
		stubFileName = os.path.join( installRoot, classStub[1], classStub[1].rpartition( "/" )[2] + "-1.py" )
		stubEnv = env.Clone(
			GAFFER_STUB_MODULE = libraryName,
			GAFFER_STUB_CLASS = classStub[0],
		)
		stub = stubEnv.Command( stubFileName, "", buildClassStub )
		stubEnv.Alias( "build", stub )

#########################################################################################################
# Graphics
#########################################################################################################

def buildImageCommand( source, target, env ) :

	# Requires env to have buildImageOptions set, containing, at minimum:
	#	- id : The svg object id to export.

	svgFilename = str( source[0] )
	filename = str( target[0] )

	substitutions = validateAndFlattenImageOptions( env["buildImageOptions"], svgFilename )

	outputDirectory = os.path.dirname( filename )
	if not os.path.isdir( outputDirectory ) :
		os.makedirs( outputDirectory )

	args = [
		"--export-png={}".format( os.path.abspath( filename ) ),
		"--export-id={}".format( substitutions["id"] ),
		"--export-width={:d}".format( substitutions["width"] ),
		"--export-height={:d}".format( substitutions["height"] ),
		"--export-background-opacity=0",
		os.path.abspath( svgFilename )
	]
	subprocess.check_call( [ env["INKSCAPE"] ] + args )

def validateAndFlattenImageOptions( imageOptions, svg ) :

	id_ = imageOptions["id"]

	svgObjectInfo = svgQuery( svg, id_ )
	if svgObjectInfo is None :
		raise RuntimeError( "Object with id '%s' not found" % id_ )

	width = int( round( svgObjectInfo["width"] ) )
	height = int( round( svgObjectInfo["height"] ) )

	# Ensure images are properly pixel aligned and optionally, a specific size.
	# Transparent container objects should be used where the artwork is of a shape that precludes this.

	if imageOptions.get( "validatePixelAlignment", True ):
		if width != svgObjectInfo["width"] or height != svgObjectInfo["height"] :
			raise RuntimeError(
				"Object with id '%s' is not aligned to pixel boundaries w: %s h: %s" %
					( id_, svgObjectInfo["width"], svgObjectInfo["height"] )
			)

	# Optional exact dimension validation

	vw = imageOptions.get( "requiredWidth", None )
	vh = imageOptions.get( "requiredHeight", None )
	if ( vw and width != vw ) or ( vh and height != vh ) :
		raise RuntimeError( "Object '%s' is %dx%d must be %dx%d" % ( id_, width, height, vw, vh ) )

	return {
		"id" : id_,
		"width" : width,
		"height" : height
	}

# svgQuery is relatively slow as it requires running inkscape, which can be ~1s on macOS.
# As we know any given svg is constant during a build and we can retrieve all object info
# in one go, we cache per file.
__svgQueryCache = {}

def svgQuery( svgFile, id_ ) :

	filepath = os.path.abspath( svgFile )

	objects = __svgQueryCache.get( svgFile, None )
	if objects is None :

		objects = {}

		output = subprocess.check_output( [ env["INKSCAPE"], "--query-all", filepath ], universal_newlines=True )
		for line in output.split( "\n" ) :
			tokens = line.split( "," )
			# <id>,<x>,<y>,<width>,<height>
			if len(tokens) != 5 :
				continue
			objects[ tokens[0] ] = {
				"width" : float( tokens[3] ),
				"height" : float( tokens[4] )
			}

		__svgQueryCache[ svgFile ] = objects

	return objects.get( id_, None )

def imagesToBuild( definitionFile ) :

	with open( definitionFile ) as f :
		exports = eval( f.read() )

	toBuild = []

	# For each image, we must, at the very least, define:
	#   id  : The svg object id
	#   filename : The target filename

	def searchWalk( root, parentOptions ) :

		rootOptions = parentOptions.copy()
		rootOptions.update( root.get( "options", {} ) )

		for i in root.get( "ids", [] ) :
			imageOptions = rootOptions.copy()
			imageOptions["id"] = i
			imageOptions["filename"] = i + ".png"
			toBuild.append( imageOptions )

		for definition in root.get( "groups", {} ).values() :
			searchWalk( definition, rootOptions )

	searchWalk( exports, {} )

	return toBuild

# Bitmaps can be generated from inkscape compatible svg files, using the
# `graphicsCommands` helper.  In order to build images, you need two things:
#
#   - An svg file with one or more well-known object IDs
#   - A sidecar python definitions file that lists the IDs to build. This must
#     live next to the svg, with the same name.
#
# You can then add in a graphics builds as follows (output directories will be
# made for you):
#
#	cmds = graphicsCommands( env, <svgPath>, <outputDirectory> )
#	env.Alias( "build", cmds )
#
# The definition file must be `eval`able to define a single `exports`
# dictionary, structured as follows:
#
#	{
#		# Required (unless "groups" are provided)
#			"ids" : [ <id str>, ... ],
#		# Optional
#			"options" = { ... },
#			# Each entry in this dict follows the same structure as the outer dict
#			# to allow different options to be set for groups of images. The keys are
#			# purely for organisational purposes, and don't affect image generation.
#			"groups" : { ... }
#	}
#
# Options :
#
#	- requiredWidth [int] : If set error if images are not of the supplied width.
#	- requiredHeight [int] : If set error if images are not of the supplied height.
#	- validatePixelAlignment [bool] : If True (default), error if objects aren't aligned to the pixel grid.
#
def graphicsCommands( env, svg, outputDirectory ) :

	commands = []

	definitionFile = svg.replace( ".svg", ".py" )

	try :

		# Manually construct the Action so we can hash in the build options
		buildAction = Action( buildImageCommand, "Exporting '$TARGET' from '$SOURCE'", varlist=[ "buildImageOptions" ] )

		for options in imagesToBuild( definitionFile ) :
			targetPath = os.path.join( outputDirectory, options["filename"] )
			buildEnv = env.Clone( buildImageOptions = options )
			commands.append( buildEnv.Command( targetPath, svg, buildAction ) )

	except Exception as e :
		raise RuntimeError( "%s: %s" % ( svg, e ) )

	return commands

# Gaffer UI Images

if haveInkscape :

	for source in ( "resources/graphics.svg", "resources/GafferLogo.svg", "resources/GafferLogoMini.svg" ) :
		env.Alias( "build", graphicsCommands( env, source, "$BUILD_DIR/graphics" ) )

else :

	sys.stderr.write( "WARNING : Inkscape not found - not building graphics. Check INKSCAPE build variable.\n" )

#########################################################################################################
# Resources
#########################################################################################################

resources = None
if commandEnv.subst( "$LOCATE_DEPENDENCY_RESOURCESPATH" ) :

	resources = []
	resourceRoot = commandEnv.subst( "$LOCATE_DEPENDENCY_RESOURCESPATH" )
	for root, dirs, files in os.walk( resourceRoot ) :
		for f in files :
			fullPath = os.path.join( root, f )
			resources.append( commandEnv.Command( fullPath.replace( resourceRoot, "$BUILD_DIR/resources/", 1 ), fullPath, Copy( "$TARGET", "$SOURCE" ) ) )

	commandEnv.NoCache( resources )
	commandEnv.Alias( "build", resources )

#########################################################################################################
# Documentation
#########################################################################################################

def generateDocs( target, source, env ) :

	# Run a script in the document source tree. These are used to
	# autogenerate source files for processing by sphinx.

	root = os.path.dirname( str(source[0]) )
	localFile = os.path.basename( str(source[0]) )

	ext = os.path.splitext( localFile )[1]
	command = []
	if localFile == "screengrab.py" :
		command = [ "gaffer", "screengrab", "-commandFile", localFile ]
	elif ext == ".py" :
		command = [ "gaffer", "env", "python", localFile ]
	elif ext == ".sh" :
		command = [ "gaffer", "env", "./" + localFile ]
	if command :
		sys.stdout.write( "Running {0}\n".format( os.path.join( root, localFile ) ) )
		subprocess.check_call( command, cwd = root, env = env["ENV"] )

def locateDocs( docRoot, env ) :

	# Locate files in the document source tree which are used by
	# sphinx to generate the final html.

	commands = []
	sources = [ docRoot ]

	for root, dirs, files in os.walk( docRoot ) :
		for f in files :
			sourceFile = os.path.join( root, f )
			sources.append( sourceFile )
			ext = os.path.splitext( f )[1]
			if ext in ( ".py", ".sh" ) :
				with open( sourceFile ) as s :
					line = s.readline()
					# the first line in a shell script is the language
					# specifier so we need the second line
					if ext == ".sh" :
						line = s.readline()
					targets = []
					while line.startswith( "# BuildTarget:" ) :
						targets.extend( [ os.path.join( root, x ) for x in line.partition( "# BuildTarget:" )[-1].strip( " \n" ).split( " " ) ] )
						line = s.readline()
					if targets:
						command = env.Command( targets, sourceFile, generateDocs )
						env.Depends( command, "build" )
						if line.startswith( "# UndeclaredBuildTargets" ) :
							env.NoCache( command )
						# Force the commands to run serially, in case the doc generation
						# has been run in parallel. Otherwise we can get overlapping
						# screengrabs from the commands that launch Gaffer UIs.
						if commands :
							env.Depends( command, commands[-1] )
						commands.append( command )
						sources.extend( targets )

	return sources, commands

def buildDocs( target, source, env ) :

	# Run sphinx to generate the final documentation.

	subprocess.check_call(
		[
			findOnPath( env.subst( "$SPHINX" ), env["ENV"]["PATH"] ),
			"-b", "html",
			str( source[0] ), os.path.dirname( str( target[0] ) )
		],
		env = env["ENV"]
	)

if haveSphinx and haveInkscape :

	# We build docs in the standard environment rather than commandEnv, so we can
	# use host python to avoid needing a matrix of sphinx versions to match Gaffer's
	# bundled python version.
	docEnv = env.Clone()
	docEnv["ENV"]["PYTHONPATH"] = ":".join( sys.path )

	# Since we don't copy the docs reference scripts, the screengrab
	# scripts must read them from the source, so we use the reference
	# env var. We also extend startup paths to include any config
	# we need for the docs to build correctly.
	docCommandEnv = commandEnv.Clone()
	docCommandEnv["ENV"]["GAFFER_REFERENCE_PATHS"] = os.path.abspath( "doc/references" )
	docCommandEnv["ENV"]["GAFFER_STARTUP_PATHS"] = os.path.abspath( "doc/startup" )

	# Ensure that Arnold, Appleseed and 3delight are available in the documentation
	# environment.

	libraryPathEnvVar = "DYLD_LIBRARY_PATH" if docEnv["PLATFORM"]=="darwin" else "LD_LIBRARY_PATH"

	if docCommandEnv.subst( "$ARNOLD_ROOT" ) :
		docCommandEnv["ENV"]["PATH"] += ":" + docCommandEnv.subst( "$ARNOLD_ROOT/bin" )
		docCommandEnv["ENV"]["PYTHONPATH"] += ":" + docCommandEnv.subst( "$ARNOLD_ROOT/python" )
		docCommandEnv["ENV"][libraryPathEnvVar] = docCommandEnv["ENV"].get( libraryPathEnvVar, "" ) + ":" + docCommandEnv.subst( "$ARNOLD_ROOT/bin" )

	if docCommandEnv.subst( "$APPLESEED_ROOT" ) and docCommandEnv["APPLESEED_ROOT"] != "$BUILD_DIR/appleseed" :
		docCommandEnv["ENV"]["PATH"] += ":" + docCommandEnv.subst( "$APPLESEED_ROOT/bin" )
		docCommandEnv["ENV"][libraryPathEnvVar] = docCommandEnv["ENV"].get( libraryPathEnvVar, "" ) + ":" + docCommandEnv.subst( "$APPLESEED_ROOT/lib" )
		docCommandEnv["ENV"]["OSLHOME"] = docCommandEnv.subst( "$OSLHOME" )
		docCommandEnv["ENV"]["OSL_SHADER_PATHS"] = docCommandEnv.subst( "$APPLESEED_ROOT/shaders/appleseed" )
		docCommandEnv["ENV"]["APPLESEED_SEARCHPATH"] = docCommandEnv.subst( "$APPLESEED_ROOT/shaders/appleseed:$LOCATE_DEPENDENCY_APPLESEED_SEARCHPATH" )

	#  Docs graphics generation
	docGraphicsCommands = graphicsCommands( docEnv, "resources/docGraphics.svg", "$BUILD_DIR/doc/gaffer/graphics" )
	docEnv.Alias( "docs", docGraphicsCommands )
	docSource, docGenerationCommands = locateDocs( "doc/source", docCommandEnv )
	docs = docEnv.Command( "$BUILD_DIR/doc/gaffer/html/index.html", docSource, buildDocs )
	# SCons doesn't know about the assorted outputs of sphinx, so only index.html ends up in the cache
	docEnv.NoCache( docs )
	docEnv.Depends( docGenerationCommands, docGraphicsCommands )
	docEnv.Depends( docs, docGraphicsCommands )
	docEnv.Depends( docs, "build" )
	docVars = docCommandEnv.Command( "doc/source/gafferVars.json", "doc/source/gafferVars.py", generateDocs )
	docEnv.Depends( docs, docVars )
	if resources is not None :
		docEnv.Depends( docs, resources )
	docEnv.Alias( "docs", docs )

else :

	if not haveSphinx :
		sys.stderr.write( "WARNING : Sphinx not found - not building docs. Check SPHINX build variable.\n" )

	if not haveInkscape :
		sys.stderr.write( "WARNING : Inkscape not found - not building docs. Check INKSCAPE build variable.\n" )

#########################################################################################################
# Example files
#########################################################################################################

exampleFiles = []
for ext in ( 'gfr', 'grf', 'png' ) :
	exampleFiles += glob.glob( "doc/examples/*.%s" % ext )
	exampleFiles += glob.glob( "doc/examples/*/*.%s" % ext )
	exampleFiles += glob.glob( "doc/examples/*/*/*.%s" % ext )

for f in exampleFiles :
	fileInstall = env.Command( f.replace( "doc/", "$BUILD_DIR/resources/", 1 ), f, Copy( "$TARGET", "$SOURCE" ) )
	env.Alias( "build", fileInstall )

#########################################################################################################
# Installation
#########################################################################################################

def installer( target, source, env ) :

	distutils.dir_util.copy_tree( str( source[0] ), str( target[0] ), preserve_symlinks=True, update=True )

if env.subst( "$PACKAGE_FILE" ).endswith( ".dmg" ) :

	# if the packaging will make a disk image, then build an os x app bundle

	install = env.Command( "$INSTALL_DIR/Gaffer.app/Contents/Resources", "$BUILD_DIR", installer )
	env.AlwaysBuild( install )
	env.NoCache( install )
	env.Alias( "install", install )

	plistInstall = env.Install( "$INSTALL_DIR/Gaffer.app/Contents", "resources/Info.plist" )
	env.Alias( "install", plistInstall )

	gafferLink = env.Command( "$INSTALL_DIR/Gaffer.app/Contents/MacOS/gaffer", "", "ln -s ../Resources/bin/gaffer $TARGET" )
	env.Alias( "install", gafferLink )

else :

	install = env.Command( "$INSTALL_DIR", "$BUILD_DIR", installer )
	env.AlwaysBuild( install )
	env.NoCache( install )

	env.Alias( "install", install )

	if env["INSTALL_POST_COMMAND"] != "" :
		# this is the only way we could find to get a post action to run for an alias
		env.Alias( "install", install, "$INSTALL_POST_COMMAND" )

#########################################################################################################
# Packaging
#########################################################################################################

def packager( target, source, env ) :

	target = str( target[0] )
	source = str( source[0] )
	b = os.path.basename( source )
	d = os.path.dirname( source )

	if target.endswith( ".dmg" ) :
		runCommand( "hdiutil create -volname '%s' -srcfolder '%s' -ov -format UDZO '%s'" % ( os.path.basename( target ), source, target ) )
	elif target.endswith( ".zip" ) :
		shutil.make_archive( os.path.splitext( target )[0], "zip", root_dir=d, base_dir=b )
	else :
		runCommand( "tar -czf %s -C %s %s" % ( target, d, b ) )

package = env.Command( "$PACKAGE_FILE", "$INSTALL_DIR", packager )
env.NoCache( package )
env.Alias( "package", package )<|MERGE_RESOLUTION|>--- conflicted
+++ resolved
@@ -57,13 +57,8 @@
 ###############################################################################################
 
 gafferMilestoneVersion = 1 # for announcing major milestones - may contain all of the below
-<<<<<<< HEAD
 gafferMajorVersion = 1 # backwards-incompatible changes
 gafferMinorVersion = 0 # new backwards-compatible features
-=======
-gafferMajorVersion = 0 # backwards-incompatible changes
-gafferMinorVersion = 3 # new backwards-compatible features
->>>>>>> a4ce6ede
 gafferPatchVersion = 0 # bug fixes
 gafferVersionSuffix = "" # used for alpha/beta releases : "a1", "b2", etc.
 
