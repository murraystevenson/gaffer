--- conflicted
+++ resolved
@@ -334,10 +334,6 @@
 		inspections = []
 
 		with Gaffer.Context( self.getContext() ) as context :
-<<<<<<< HEAD
-			lightSetMembers = self.settings()["in"].set( "__lights" ).value
-=======
->>>>>>> 33bd2e1a
 
 			for selection, column in zip( pathListing.getSelection(), pathListing.getColumns() ) :
 				if not isinstance( column, _GafferSceneUI._LightEditorInspectorColumn ) :
