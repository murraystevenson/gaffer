--- conflicted
+++ resolved
@@ -71,12 +71,9 @@
 from ExecuteApplicationTest import ExecuteApplicationTest
 from ContextTest import ContextTest
 from CompoundPathFilterTest import CompoundPathFilterTest
-<<<<<<< HEAD
 from BadNode import BadNode
-=======
+from CapturingSlot import CapturingSlot
 from LazyModuleTest import LazyModuleTest
->>>>>>> 86cbf841
-from CapturingSlot import CapturingSlot
 
 if __name__ == "__main__":
 	import unittest
