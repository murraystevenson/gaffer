##########################################################################
#
#  Copyright (c) 2014, Image Engine Design Inc. All rights reserved.
#
#  Redistribution and use in source and binary forms, with or without
#  modification, are permitted provided that the following conditions are
#  met:
#
#      * Redistributions of source code must retain the above
#        copyright notice, this list of conditions and the following
#        disclaimer.
#
#      * Redistributions in binary form must reproduce the above
#        copyright notice, this list of conditions and the following
#        disclaimer in the documentation and/or other materials provided with
#        the distribution.
#
#      * Neither the name of John Haddon nor the names of
#        any other contributors to this software may be used to endorse or
#        promote products derived from this software without specific prior
#        written permission.
#
#  THIS SOFTWARE IS PROVIDED BY THE COPYRIGHT HOLDERS AND CONTRIBUTORS "AS
#  IS" AND ANY EXPRESS OR IMPLIED WARRANTIES, INCLUDING, BUT NOT LIMITED TO,
#  THE IMPLIED WARRANTIES OF MERCHANTABILITY AND FITNESS FOR A PARTICULAR
#  PURPOSE ARE DISCLAIMED. IN NO EVENT SHALL THE COPYRIGHT OWNER OR
#  CONTRIBUTORS BE LIABLE FOR ANY DIRECT, INDIRECT, INCIDENTAL, SPECIAL,
#  EXEMPLARY, OR CONSEQUENTIAL DAMAGES (INCLUDING, BUT NOT LIMITED TO,
#  PROCUREMENT OF SUBSTITUTE GOODS OR SERVICES; LOSS OF USE, DATA, OR
#  PROFITS; OR BUSINESS INTERRUPTION) HOWEVER CAUSED AND ON ANY THEORY OF
#  LIABILITY, WHETHER IN CONTRACT, STRICT LIABILITY, OR TORT (INCLUDING
#  NEGLIGENCE OR OTHERWISE) ARISING IN ANY WAY OUT OF THE USE OF THIS
#  SOFTWARE, EVEN IF ADVISED OF THE POSSIBILITY OF SUCH DAMAGE.
#
##########################################################################

import collections
import functools

import IECore

import Gaffer
import GafferUI

from GafferUI.PlugValueWidget import sole

class PresetsPlugValueWidget( GafferUI.PlugValueWidget ) :

	def __init__( self, plugs, **kw ) :

		cont = GafferUI.ListContainer(
			GafferUI.ListContainer.Orientation.Vertical, spacing=4, borderWidth=0,
		)

		GafferUI.PlugValueWidget.__init__( self, cont, plugs, **kw )

		self.__menuButton = GafferUI.MenuButton( "", menu = GafferUI.Menu( Gaffer.WeakMethod( self.__menuDefinition ) ) )
		cont.addChild( self.__menuButton )

		self.__customValuePlugWidget = GafferUI.PlugValueWidget.create( plugs, useTypeOnly=True )
		cont.addChild( self.__customValuePlugWidget )

		self._addPopupMenu( self.__menuButton )
		self._updateFromPlugs()

	def menu( self ) :

		return self.__menuButton.getMenu()

	def _updateFromPlugs( self ) :

		self.__menuButton.setEnabled( self._editable() )
		if not self.getPlugs() :
			self.__menuButton.setText( "" )
			return

		with self.getContext() :

			currentPreset = sole( ( Gaffer.NodeAlgo.currentPreset( p ) or "" for p in self.getPlugs() ) )
			allowCustom = sole( ( Gaffer.Metadata.value( p, "presetsPlugValueWidget:allowCustom" ) for p in self.getPlugs() ) )
			isCustom = any( Gaffer.Metadata.value( p, "presetsPlugValueWidget:isCustom" ) for p in self.getPlugs() )
			isCustom = allowCustom and ( isCustom or currentPreset == "" )

		self.__customValuePlugWidget.setVisible( isCustom )

		if isCustom :
			self.__menuButton.setText( "Custom" )
		elif currentPreset :
			self.__menuButton.setText( currentPreset )
		elif currentPreset is None :
			self.__menuButton.setText( "---" )
		else :
			self.__menuButton.setText( "Invalid" )

	def __menuDefinition( self ) :

		result = IECore.MenuDefinition()
		if not self.getPlugs() :
			return result

		# Required for context-sensitive dynamic presets
		with self.getContext():

			currentPreset = sole( ( Gaffer.NodeAlgo.currentPreset( p ) or "" for p in self.getPlugs() ) )
			allowCustom = sole( ( Gaffer.Metadata.value( p, "presetsPlugValueWidget:allowCustom" ) for p in self.getPlugs() ) )
			isCustom = all( Gaffer.Metadata.value( p, "presetsPlugValueWidget:isCustom" ) for p in self.getPlugs() )
			isCustom = allowCustom and ( isCustom or currentPreset == "" )

			# Find the union of the presets across all plugs,
			# and count how many times they occur.
			presets = []
			presetCounts = collections.Counter()
			for plug in self.getPlugs() :
				for preset in Gaffer.NodeAlgo.presets( plug ) :
					if not presetCounts[preset] :
						presets.append( preset )
					presetCounts[preset] += 1

		# Build menu. We'll list every preset we found, but disable
		# any which aren't available for all plugs.
		for preset in presets :

			menuPath = preset if preset.startswith( "/" ) else "/" + preset
			result.append(
				menuPath,
				{
					"command" : functools.partial( Gaffer.WeakMethod( self.__applyPreset ), preset = preset ),
					"checkBox" : preset == currentPreset and not isCustom,
					"active" : presetCounts[preset] == len( self.getPlugs() )
				}
			)

		if allowCustom :
			result.append( "/CustomDivider", { "divider" : True } )
			result.append(
				"/Custom",
				{
					"command" : Gaffer.WeakMethod( self.__applyCustomPreset ),
					"checkBox" : isCustom,
				}
			)

		return result

	def __applyPreset( self, unused, preset ) :

<<<<<<< HEAD
		with Gaffer.UndoScope( next( iter( self.getPlugs() ) ).ancestor( Gaffer.ScriptNode ) ) :
			for plug in self.getPlugs() :
				Gaffer.Metadata.deregisterValue( plug, "presetsPlugValueWidget:isCustom" )
				Gaffer.NodeAlgo.applyPreset( plug, preset )
=======
		# Required for context-sensitive dynamic presets
		with self.getContext() :

			with Gaffer.UndoScope( self.getPlug().ancestor( Gaffer.ScriptNode ) ) :
				Gaffer.Metadata.deregisterValue( self.getPlug(), "presetsPlugValueWidget:isCustom" )
				Gaffer.NodeAlgo.applyPreset( self.getPlug(), preset )
>>>>>>> f0a873bd

	def __applyCustomPreset( self, unused ) :

		with Gaffer.UndoScope( next( iter( self.getPlugs() ) ).ancestor( Gaffer.ScriptNode ) ) :
			for plug in self.getPlugs() :
				# When we first switch to custom mode, the current value will
				# actually be one of the registered presets. So we use this
				# metadata value to keep track of the user's desire to be in
				# custom mode despite of this fact. We use metadata rather than
				# a member variable so that undo will take us back to the non-custom
				# state automatically.
				Gaffer.Metadata.registerValue( plug, "presetsPlugValueWidget:isCustom", True )<|MERGE_RESOLUTION|>--- conflicted
+++ resolved
@@ -144,19 +144,12 @@
 
 	def __applyPreset( self, unused, preset ) :
 
-<<<<<<< HEAD
-		with Gaffer.UndoScope( next( iter( self.getPlugs() ) ).ancestor( Gaffer.ScriptNode ) ) :
-			for plug in self.getPlugs() :
-				Gaffer.Metadata.deregisterValue( plug, "presetsPlugValueWidget:isCustom" )
-				Gaffer.NodeAlgo.applyPreset( plug, preset )
-=======
 		# Required for context-sensitive dynamic presets
 		with self.getContext() :
-
-			with Gaffer.UndoScope( self.getPlug().ancestor( Gaffer.ScriptNode ) ) :
-				Gaffer.Metadata.deregisterValue( self.getPlug(), "presetsPlugValueWidget:isCustom" )
-				Gaffer.NodeAlgo.applyPreset( self.getPlug(), preset )
->>>>>>> f0a873bd
+			with Gaffer.UndoScope( next( iter( self.getPlugs() ) ).ancestor( Gaffer.ScriptNode ) ) :
+				for plug in self.getPlugs() :
+					Gaffer.Metadata.deregisterValue( plug, "presetsPlugValueWidget:isCustom" )
+					Gaffer.NodeAlgo.applyPreset( plug, preset )
 
 	def __applyCustomPreset( self, unused ) :
 
