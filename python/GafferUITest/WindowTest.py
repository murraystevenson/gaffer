--- conflicted
+++ resolved
@@ -255,15 +255,12 @@
 		w.setResizeable( True )
 		self.failUnless( w.getResizeable() )
 
-<<<<<<< HEAD
-=======
 	def testPosition( self ) :
 	
 		w = GafferUI.Window()
 		w.setPosition( IECore.V2i( 10, 20 ) )
 		self.assertEqual( w.getPosition(), IECore.V2i( 10, 20 ) )
 
->>>>>>> 2c77bc97
 if __name__ == "__main__":
 	unittest.main()
 	