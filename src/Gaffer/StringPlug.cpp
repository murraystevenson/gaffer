//////////////////////////////////////////////////////////////////////////
//
//  Copyright (c) 2011-2012, John Haddon. All rights reserved.
//  Copyright (c) 2011-2015, Image Engine Design Inc. All rights reserved.
//
//  Redistribution and use in source and binary forms, with or without
//  modification, are permitted provided that the following conditions are
//  met:
//
//      * Redistributions of source code must retain the above
//        copyright notice, this list of conditions and the following
//        disclaimer.
//
//      * Redistributions in binary form must reproduce the above
//        copyright notice, this list of conditions and the following
//        disclaimer in the documentation and/or other materials provided with
//        the distribution.
//
//      * Neither the name of John Haddon nor the names of
//        any other contributors to this software may be used to endorse or
//        promote products derived from this software without specific prior
//        written permission.
//
//  THIS SOFTWARE IS PROVIDED BY THE COPYRIGHT HOLDERS AND CONTRIBUTORS "AS
//  IS" AND ANY EXPRESS OR IMPLIED WARRANTIES, INCLUDING, BUT NOT LIMITED TO,
//  THE IMPLIED WARRANTIES OF MERCHANTABILITY AND FITNESS FOR A PARTICULAR
//  PURPOSE ARE DISCLAIMED. IN NO EVENT SHALL THE COPYRIGHT OWNER OR
//  CONTRIBUTORS BE LIABLE FOR ANY DIRECT, INDIRECT, INCIDENTAL, SPECIAL,
//  EXEMPLARY, OR CONSEQUENTIAL DAMAGES (INCLUDING, BUT NOT LIMITED TO,
//  PROCUREMENT OF SUBSTITUTE GOODS OR SERVICES; LOSS OF USE, DATA, OR
//  PROFITS; OR BUSINESS INTERRUPTION) HOWEVER CAUSED AND ON ANY THEORY OF
//  LIABILITY, WHETHER IN CONTRACT, STRICT LIABILITY, OR TORT (INCLUDING
//  NEGLIGENCE OR OTHERWISE) ARISING IN ANY WAY OUT OF THE USE OF THIS
//  SOFTWARE, EVEN IF ADVISED OF THE POSSIBILITY OF SUCH DAMAGE.
//
//////////////////////////////////////////////////////////////////////////

#include "Gaffer/StringPlug.h"

#include "Gaffer/Context.h"
#include "Gaffer/Process.h"
#include "Gaffer/TypedObjectPlug.h"

#include "boost/algorithm/string/join.hpp"

using namespace IECore;
using namespace Gaffer;

GAFFER_PLUG_DEFINE_TYPE( StringPlug );

StringPlug::StringPlug(
	const std::string &name,
	Direction direction,
	const std::string &defaultValue,
	unsigned flags,
	unsigned substitutions
)
	:	ValuePlug( name, direction, new StringData( defaultValue ), flags ), m_substitutions( substitutions )
{
}

StringPlug::~StringPlug()
{
}

unsigned StringPlug::substitutions() const
{
	return m_substitutions;
}

bool StringPlug::acceptsInput( const Plug *input ) const
{
	if( !ValuePlug::acceptsInput( input ) )
	{
		return false;
	}
	if( input )
	{
		return input->isInstanceOf( staticTypeId() ) || input->isInstanceOf( StringVectorDataPlug::staticTypeId() );
	}
	return true;
}

PlugPtr StringPlug::createCounterpart( const std::string &name, Direction direction ) const
{
	return new StringPlug( name, direction, defaultValue(), getFlags(), substitutions() );
}

const std::string &StringPlug::defaultValue() const
{
	return static_cast<const StringData *>( defaultObjectValue() )->readable();
}

void StringPlug::setValue( const std::string &value )
{
	setObjectValue( new StringData( value ) );
}

void StringPlug::setValue( const char *value )
{
	setObjectValue( new StringData( value ) );
}

void StringPlug::setValue( const std::filesystem::path &value )
{
	setValue( value.generic_string() );
}

std::string StringPlug::getValue() const
{
<<<<<<< HEAD
	ConstStringDataPtr s = getObjectValue<StringData>();
=======
	ConstObjectPtr owner;
	const StringData *s = getObjectValue<StringData>( owner, precomputedHash );
>>>>>>> 03a28755

	const bool performSubstitutions =
		m_substitutions &&
		direction() == In &&
		Process::current() &&
		IECore::StringAlgo::hasSubstitutions( s->readable() )
	;

	return performSubstitutions ? Context::current()->substitute( s->readable(), m_substitutions ) : s->readable();
}

void StringPlug::setFrom( const ValuePlug *other )
{
	if( auto stringPlug = IECore::runTimeCast<const StringPlug >( other ) )
	{
		setValue( stringPlug->getValue() );
	}
	else if( auto stringVectorPlug = IECore::runTimeCast<const StringVectorDataPlug >( other ) )
	{
		ConstStringVectorDataPtr data = stringVectorPlug->getValue();
		setValue( boost::algorithm::join( data->readable(), " " ) );
	}
	else
	{
		throw IECore::Exception( "Unsupported plug type" );
	}
}

IECore::MurmurHash StringPlug::hash() const
{
	const bool performSubstitutions =
		m_substitutions &&
		direction() == In
	;

	if( performSubstitutions )
	{
		ConstObjectPtr owner;
		const StringData *s = getObjectValue<StringData>( owner );
		if( IECore::StringAlgo::hasSubstitutions( s->readable() ) )
		{
			IECore::MurmurHash result;
			result.append( Context::current()->substitute( s->readable(), m_substitutions ) );
			return result;
		}
		else
		{
			return s->Object::hash();
		}
	}

	// no substitutions
	return ValuePlug::hash();
}<|MERGE_RESOLUTION|>--- conflicted
+++ resolved
@@ -108,12 +108,8 @@
 
 std::string StringPlug::getValue() const
 {
-<<<<<<< HEAD
-	ConstStringDataPtr s = getObjectValue<StringData>();
-=======
 	ConstObjectPtr owner;
-	const StringData *s = getObjectValue<StringData>( owner, precomputedHash );
->>>>>>> 03a28755
+	const StringData *s = getObjectValue<StringData>( owner );
 
 	const bool performSubstitutions =
 		m_substitutions &&
