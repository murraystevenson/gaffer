--- conflicted
+++ resolved
@@ -467,24 +467,10 @@
 			ProcessMap::const_iterator it = m_processMap.find( process->parent() );
 			if( it != m_processMap.end() )
 			{
-				CapturedProcess * const * parent = boost::get< CapturedProcess* >( &it->second );
+				CapturedProcess * const * parent = std::get_if<CapturedProcess *>( &it->second );
 				if( parent && *parent )
 				{
-<<<<<<< HEAD
-					CapturedProcess * const * parent = std::get_if<CapturedProcess *>( &it->second );
-					if( parent && *parent )
-					{
-						(*parent)->children.push_back( std::move( capturedProcess ) );
-					}
-				}
-				else
-				{
-					// Either `process->parent()` was null, or was started
-					// before we were made active via `Monitor::Scope`.
-					m_rootProcesses.push_back( std::move( capturedProcess ) );
-=======
 					(*parent)->children.push_back( std::move( capturedProcess ) );
->>>>>>> 0dd8486c
 				}
 			}
 			else
@@ -545,14 +531,7 @@
 		}
 
 		using Mutex = tbb::spin_mutex;
-<<<<<<< HEAD
-
-		Mutex m_mutex;
-
 		using ProcessOrScope = std::variant<CapturedProcess *, std::unique_ptr<Monitor::Scope>>;
-=======
-		using ProcessOrScope = boost::variant<CapturedProcess *, std::unique_ptr< Monitor::Scope>>;
->>>>>>> 0dd8486c
 		using ProcessMap = boost::unordered_map<const Process *, ProcessOrScope>;
 
 		const IECore::InternedString m_scenePlugChildName;
