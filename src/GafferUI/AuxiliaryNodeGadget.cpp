--- conflicted
+++ resolved
@@ -90,7 +90,6 @@
 	glPopMatrix();
 }
 
-<<<<<<< HEAD
 unsigned AuxiliaryNodeGadget::layerMask() const
 {
 	return NodeGadget::layerMask() | (unsigned)GraphLayer::Nodes;
@@ -102,10 +101,7 @@
 	return bound();
 }
 
-void AuxiliaryNodeGadget::nodeMetadataChanged( IECore::TypeId nodeTypeId, IECore::InternedString key, const Gaffer::Node *node )
-=======
 void AuxiliaryNodeGadget::nodeMetadataChanged( IECore::InternedString key )
->>>>>>> ca15f702
 {
 	if( key == g_labelKey )
 	{
