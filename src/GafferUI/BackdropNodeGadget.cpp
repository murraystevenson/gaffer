--- conflicted
+++ resolved
@@ -279,9 +279,6 @@
 	const Box3f titleCharacterBound = style->characterBound( Style::HeadingText );
 	const float titleBaseline = bound.max.y - g_margin - titleCharacterBound.max.y;
 
-<<<<<<< HEAD
-	if( isSelectionRender( reason ) )
-=======
 	const float titleBarHeight = g_titleBarHeight / scale;
 	const float titleBarMargin = g_titleBarMargin / scale;
 	const Box2f titleBar(
@@ -289,8 +286,7 @@
 		V2f( bound.max.x - titleBarMargin, bound.max.y - titleBarMargin )
 	);
 
-	if( IECoreGL::Selector::currentSelector() )
->>>>>>> 4aa36ee7
+	if( isSelectionRender( reason ) )
 	{
 		// when selecting we render in a simplified form.
 		// we only draw a thin strip around the edge of the backdrop
