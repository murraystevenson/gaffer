--- conflicted
+++ resolved
@@ -1,10 +1,6 @@
 //////////////////////////////////////////////////////////////////////////
 //  
-<<<<<<< HEAD
-//  Copyright (c) 2011, John Haddon. All rights reserved.
-=======
 //  Copyright (c) 2011-2012, John Haddon. All rights reserved.
->>>>>>> 2c77bc97
 //  Copyright (c) 2011-2012, Image Engine Design Inc. All rights reserved.
 //  
 //  Redistribution and use in source and binary forms, with or without
@@ -44,10 +40,7 @@
 #include "IECoreGL/State.h"
 
 #include "IECorePython/RunTimeTypedBinding.h"
-<<<<<<< HEAD
-=======
 #include "IECorePython/ScopedGILRelease.h"
->>>>>>> 2c77bc97
 
 #include "GafferUIBindings/RenderableGadgetBinding.h"
 #include "GafferUIBindings/GadgetBinding.h"
@@ -62,8 +55,6 @@
 	return g.baseState();
 }
 
-<<<<<<< HEAD
-=======
 static RenderableGadgetPtr construct( IECore::VisibleRenderablePtr renderable )
 {
 	// we must release the GIL because the renderable might include a python procedural
@@ -82,7 +73,6 @@
 	g.setRenderable( renderable );
 }
 
->>>>>>> 2c77bc97
 void GafferUIBindings::bindRenderableGadget()
 {
 	IECorePython::RunTimeTypedClass<RenderableGadget>()
