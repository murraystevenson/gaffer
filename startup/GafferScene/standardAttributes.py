--- conflicted
+++ resolved
@@ -38,7 +38,6 @@
 
 import Gaffer
 
-<<<<<<< HEAD
 Gaffer.Metadata.registerValues( {
 
 	"attribute:scene:visible" : [
@@ -165,6 +164,20 @@
 
 	],
 
+	"attribute:shadowedLights" : [
+
+		"defaultValue", "__lights",
+		"description",
+		"""
+		The lights that cast shadows from this object. Accepts a set
+		expression or a space separated list of lights.
+		""",
+		"label", "Shadowed Lights",
+		"plugValueWidget:type", "GafferSceneUI.SetExpressionPlugValueWidget",
+		"ui:scene:acceptsSetExpression", True,
+
+	],
+
 	"attribute:filteredLights" : [
 
 		"defaultValue", "",
@@ -197,163 +210,4 @@
 
 	],
 
-} )
-=======
-Gaffer.Metadata.registerValue( "attribute:scene:visible", "label", "Visible" )
-Gaffer.Metadata.registerValue( "attribute:scene:visible", "defaultValue", IECore.BoolData( True ) )
-Gaffer.Metadata.registerValue(
-	"attribute:scene:visible",
-	"description",
-	"""
-	Whether or not the object can be seen - invisible objects are
-	not sent to the renderer at all. Typically more fine
-	grained (camera, reflection etc) visibility can be
-	specified using a renderer specific attributes node.
-	Note that making a parent location invisible will
-	always make all the children invisible too, regardless
-	of their visibility settings.
-	""",
-)
-
-Gaffer.Metadata.registerValue( "attribute:doubleSided", "label", "Double Sided" )
-Gaffer.Metadata.registerValue( "attribute:doubleSided", "defaultValue", IECore.BoolData( True ) )
-Gaffer.Metadata.registerValue(
-	"attribute:doubleSided",
-	"description",
-	"""
-	Whether or not the object can be seen from both sides.
-	Single sided objects appear invisible when seen from
-	the back.
-	""",
-)
-
-Gaffer.Metadata.registerValue( "attribute:render:displayColor", "label", "Display Color" )
-Gaffer.Metadata.registerValue( "attribute:render:displayColor", "defaultValue", IECore.Color3fData( imath.Color3f( 1 ) ) )
-Gaffer.Metadata.registerValue(
-	"attribute:render:displayColor",
-	"description",
-	"""
-	The default colour used to display the object in the absence
-	of a specific shader assignment. Commonly used to control
-	basic object appearance in the Viewer.
-
-	> Tip : For more detailed control of object appearance in the
-	> Viewer, use OpenGL attributes.
-	""",
-)
-
-Gaffer.Metadata.registerValue( "attribute:gaffer:transformBlur", "label", "Transform Blur" )
-Gaffer.Metadata.registerValue( "attribute:gaffer:transformBlur", "defaultValue", IECore.BoolData( True ) )
-Gaffer.Metadata.registerValue(
-	"attribute:gaffer:transformBlur",
-	"description",
-	"""
-	Whether or not transformation animation on the object
-	is taken into account in the rendered image. Use the
-	`gaffer:transformBlurSegments` attribute to specify
-	the number of segments used to represent the motion.
-	""",
-)
-
-Gaffer.Metadata.registerValue( "attribute:gaffer:transformBlurSegments", "label", "Transform Segments" )
-Gaffer.Metadata.registerValue( "attribute:gaffer:transformBlurSegments", "defaultValue", IECore.IntData( 1 ) )
-Gaffer.Metadata.registerValue(
-	"attribute:gaffer:transformBlurSegments",
-	"description",
-	"""
-	The number of segments of transform animation to
-	pass to the renderer when Transform Blur is on.
-	""",
-)
-
-Gaffer.Metadata.registerValue( "attribute:gaffer:deformationBlur", "label", "Deformation Blur" )
-Gaffer.Metadata.registerValue( "attribute:gaffer:deformationBlur", "defaultValue", IECore.BoolData( True ) )
-Gaffer.Metadata.registerValue(
-	"attribute:gaffer:deformationBlur",
-	"description",
-	"""
-	Whether or not deformation animation on the object
-	is taken into account in the rendered image. Use the
-	`gaffer:deformationBlurSegments` attribute to specify
-	the number of segments used to represent the motion.
-	""",
-)
-
-Gaffer.Metadata.registerValue( "attribute:gaffer:deformationBlurSegments", "label", "Deformation Segments" )
-Gaffer.Metadata.registerValue( "attribute:gaffer:deformationBlurSegments", "defaultValue", IECore.IntData( 1 ) )
-Gaffer.Metadata.registerValue(
-	"attribute:gaffer:deformationBlurSegments",
-	"description",
-	"""
-	The number of segments of deformation animation to
-	pass to the renderer when Deformation Blur is on.
-	""",
-)
-
-Gaffer.Metadata.registerValue( "attribute:light:mute", "label", "Mute" )
-Gaffer.Metadata.registerValue( "attribute:light:mute", "defaultValue", IECore.BoolData( False ) )
-Gaffer.Metadata.registerValue(
-	"attribute:light:mute",
-	"description",
-	"""
-	Whether this light is muted.
-	"""
-)
-
-Gaffer.Metadata.registerValue( "attribute:linkedLights", "label", "Linked Lights" )
-Gaffer.Metadata.registerValue( "attribute:linkedLights", "defaultValue", "defaultLights" )
-Gaffer.Metadata.registerValue(
-	"attribute:linkedLights",
-	"description",
-	"""
-	The lights to be linked to this object. Accepts a set expression or
-	a space separated list of lights. Use \"defaultLights\" to refer to
-	all lights that contribute to illumination by default.
-	"""
-)
-Gaffer.Metadata.registerValue( "attribute:linkedLights", "plugValueWidget:type", "GafferSceneUI.SetExpressionPlugValueWidget" )
-Gaffer.Metadata.registerValue( "attribute:linkedLights", "ui:scene:acceptsSetExpression", True )
-
-Gaffer.Metadata.registerValue( "attribute:shadowedLights", "label", "Shadowed Lights" )
-Gaffer.Metadata.registerValue( "attribute:shadowedLights", "defaultValue", "__lights" )
-Gaffer.Metadata.registerValue(
-	"attribute:shadowedLights",
-	"description",
-	"""
-	The lights that cast shadows from this object. Accepts a set
-	expression or a space separated list of lights.
-	"""
-)
-Gaffer.Metadata.registerValue( "attribute:shadowedLights", "plugValueWidget:type", "GafferSceneUI.SetExpressionPlugValueWidget" )
-Gaffer.Metadata.registerValue( "attribute:shadowedLights", "ui:scene:acceptsSetExpression", True )
-
-Gaffer.Metadata.registerValue( "attribute:filteredLights", "label", "Filtered Lights" )
-Gaffer.Metadata.registerValue( "attribute:filteredLights", "defaultValue", IECore.StringData( "" ) )
-Gaffer.Metadata.registerValue(
-	"attribute:filteredLights",
-	"description",
-	"""
-	The lights to be filtered by this light filter. Accepts a
-	set expression or a space separated list of lights.
-	Use \"defaultLights\" to refer to all lights that
-	contribute to illumination by default.
-	"""
-)
-Gaffer.Metadata.registerValue( "attribute:filteredLights", "plugValueWidget:type", "GafferSceneUI.SetExpressionPlugValueWidget" )
-Gaffer.Metadata.registerValue( "attribute:filteredLights", "ui:scene:acceptsSetExpression", True )
-
-Gaffer.Metadata.registerValue( "attribute:gaffer:automaticInstancing", "label", "Automatic Instancing" )
-Gaffer.Metadata.registerValue( "attribute:gaffer:automaticInstancing", "defaultValue", IECore.BoolData( True ) )
-Gaffer.Metadata.registerValue(
-	"attribute:gaffer:automaticInstancing",
-	"description",
-	"""
-	By default, if Gaffer sees two objects are identical, it will pass them
-	to the renderer only once, saving a lot of memory. You can set this to
-	false to disable that, losing the memory savings. This can be useful
-	in certain cases like using world space displacement and wanting multiple
-	copies to displace differently. Disabling is currently only supported by
-	the Arnold render backend.
-	""",
-)
->>>>>>> 2e524280
+} )